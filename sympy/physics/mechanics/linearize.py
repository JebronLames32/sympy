__all__ = ['Linearizer']

from sympy.core.backend import Matrix, eye, zeros
from sympy.core.symbol import Dummy
from sympy.utilities.iterables import flatten
from sympy.physics.vector import dynamicsymbols
<<<<<<< HEAD
from sympy.physics.mechanics.functions import msubs, cramer_solve
=======
from sympy.physics.mechanics.functions import msubs, _parse_linear_solver
>>>>>>> 04f5adee

from collections import namedtuple
from collections.abc import Iterable


class Linearizer:
    """This object holds the general model form for a dynamic system.
    This model is used for computing the linearized form of the system,
    while properly dealing with constraints leading to  dependent
    coordinates and speeds.

    Attributes
    ==========

    f_0, f_1, f_2, f_3, f_4, f_c, f_v, f_a : Matrix
        Matrices holding the general system form.
    q, u, r : Matrix
        Matrices holding the generalized coordinates, speeds, and
        input vectors.
    q_i, u_i : Matrix
        Matrices of the independent generalized coordinates and speeds.
    q_d, u_d : Matrix
        Matrices of the dependent generalized coordinates and speeds.
    perm_mat : Matrix
        Permutation matrix such that [q_ind, u_ind]^T = perm_mat*[q, u]^T
    """

    def __init__(self, f_0, f_1, f_2, f_3, f_4, f_c, f_v, f_a, q, u, q_i=None,
                 q_d=None, u_i=None, u_d=None, r=None, lams=None,
<<<<<<< HEAD
                 linear_solver=None):
=======
                 linear_solver='LU'):
>>>>>>> 04f5adee
        """
        Parameters
        ==========

        f_0, f_1, f_2, f_3, f_4, f_c, f_v, f_a : array_like
            System of equations holding the general system form.
            Supply empty array or Matrix if the parameter
            does not exist.
        q : array_like
            The generalized coordinates.
        u : array_like
            The generalized speeds
        q_i, u_i : array_like, optional
            The independent generalized coordinates and speeds.
        q_d, u_d : array_like, optional
            The dependent generalized coordinates and speeds.
        r : array_like, optional
            The input variables.
        lams : array_like, optional
            The lagrange multipliers
<<<<<<< HEAD
        linear_solver : callable
            A function that returns x for A*x=b and has the form x = f(A, b).

        """
        if linear_solver is None:
            self.linear_solver = cramer_solve
=======
        linear_solver : str, callable
            Method used to solve the numerous symbolic linear systems of the
            form ``A*x=b`` in the linearization process. If a string is
            supplied, it should be a valid method that can be used with the
            :meth:`sympy.matrices.matrices.MatrixBase.solve`. If a callable is
            supplied, it should have the format ``x = f(A, b)``, where it
            solves the equations and returns the solution. The default is
            ``'LU'`` which corresponds to SymPy's ``A.LUsolve(b)``, which
            computes fast but will often result in divide-by-zero and ``nan``
            results.

        """
        self.linear_solver = _parse_linear_solver(linear_solver)
>>>>>>> 04f5adee

        # Generalized equation form
        self.f_0 = Matrix(f_0)
        self.f_1 = Matrix(f_1)
        self.f_2 = Matrix(f_2)
        self.f_3 = Matrix(f_3)
        self.f_4 = Matrix(f_4)
        self.f_c = Matrix(f_c)
        self.f_v = Matrix(f_v)
        self.f_a = Matrix(f_a)

        # Generalized equation variables
        self.q = Matrix(q)
        self.u = Matrix(u)
        none_handler = lambda x: Matrix(x) if x else Matrix()
        self.q_i = none_handler(q_i)
        self.q_d = none_handler(q_d)
        self.u_i = none_handler(u_i)
        self.u_d = none_handler(u_d)
        self.r = none_handler(r)
        self.lams = none_handler(lams)

        # Derivatives of generalized equation variables
        self._qd = self.q.diff(dynamicsymbols._t)
        self._ud = self.u.diff(dynamicsymbols._t)
        # If the user doesn't actually use generalized variables, and the
        # qd and u vectors have any intersecting variables, this can cause
        # problems. We'll fix this with some hackery, and Dummy variables
        dup_vars = set(self._qd).intersection(self.u)
        self._qd_dup = Matrix([var if var not in dup_vars else Dummy()
            for var in self._qd])

        # Derive dimesion terms
        l = len(self.f_c)
        m = len(self.f_v)
        n = len(self.q)
        o = len(self.u)
        s = len(self.r)
        k = len(self.lams)
        dims = namedtuple('dims', ['l', 'm', 'n', 'o', 's', 'k'])
        self._dims = dims(l, m, n, o, s, k)

        self._Pq = None
        self._Pqi = None
        self._Pqd = None
        self._Pu = None
        self._Pui = None
        self._Pud = None
        self._C_0 = None
        self._C_1 = None
        self._C_2 = None
        self.perm_mat = None

        self._setup_done = False

    def _setup(self):
        # Calculations here only need to be run once. They are moved out of
        # the __init__ method to increase the speed of Linearizer creation.
        self._form_permutation_matrices()
        self._form_block_matrices()
        self._form_coefficient_matrices()
        self._setup_done = True

    def _form_permutation_matrices(self):
        """Form the permutation matrices Pq and Pu."""

        # Extract dimension variables
        l, m, n, o, s, k = self._dims
        # Compute permutation matrices
        if n != 0:
            self._Pq = permutation_matrix(self.q, Matrix([self.q_i, self.q_d]))
            if l > 0:
                self._Pqi = self._Pq[:, :-l]
                self._Pqd = self._Pq[:, -l:]
            else:
                self._Pqi = self._Pq
                self._Pqd = Matrix()
        if o != 0:
            self._Pu = permutation_matrix(self.u, Matrix([self.u_i, self.u_d]))
            if m > 0:
                self._Pui = self._Pu[:, :-m]
                self._Pud = self._Pu[:, -m:]
            else:
                self._Pui = self._Pu
                self._Pud = Matrix()
        # Compute combination permutation matrix for computing A and B
        P_col1 = Matrix([self._Pqi, zeros(o + k, n - l)])
        P_col2 = Matrix([zeros(n, o - m), self._Pui, zeros(k, o - m)])
        if P_col1:
            if P_col2:
                self.perm_mat = P_col1.row_join(P_col2)
            else:
                self.perm_mat = P_col1
        else:
            self.perm_mat = P_col2

    def _form_coefficient_matrices(self):
        """Form the coefficient matrices C_0, C_1, and C_2."""

        # Extract dimension variables
        l, m, n, o, s, k = self._dims
        # Build up the coefficient matrices C_0, C_1, and C_2
        # If there are configuration constraints (l > 0), form C_0 as normal.
        # If not, C_0 is I_(nxn). Note that this works even if n=0
        if l > 0:
            f_c_jac_q = self.f_c.jacobian(self.q)
            self._C_0 = (eye(n) - self._Pqd*
                         self.linear_solver(f_c_jac_q*self._Pqd,
                                            f_c_jac_q))*self._Pqi
        else:
            self._C_0 = eye(n)
        # If there are motion constraints (m > 0), form C_1 and C_2 as normal.
        # If not, C_1 is 0, and C_2 is I_(oxo). Note that this works even if
        # o = 0.
        if m > 0:
            f_v_jac_u = self.f_v.jacobian(self.u)
            temp = f_v_jac_u * self._Pud
            if n != 0:
                f_v_jac_q = self.f_v.jacobian(self.q)
                self._C_1 = -self._Pud * self.linear_solver(temp, f_v_jac_q)
            else:
                self._C_1 = zeros(o, n)
            self._C_2 = (eye(o) - self._Pud*
                         self.linear_solver(temp, f_v_jac_u))*self._Pui
        else:
            self._C_1 = zeros(o, n)
            self._C_2 = eye(o)

    def _form_block_matrices(self):
        """Form the block matrices for composing M, A, and B."""

        # Extract dimension variables
        l, m, n, o, s, k = self._dims
        # Block Matrix Definitions. These are only defined if under certain
        # conditions. If undefined, an empty matrix is used instead
        if n != 0:
            self._M_qq = self.f_0.jacobian(self._qd)
            self._A_qq = -(self.f_0 + self.f_1).jacobian(self.q)
        else:
            self._M_qq = Matrix()
            self._A_qq = Matrix()
        if n != 0 and m != 0:
            self._M_uqc = self.f_a.jacobian(self._qd_dup)
            self._A_uqc = -self.f_a.jacobian(self.q)
        else:
            self._M_uqc = Matrix()
            self._A_uqc = Matrix()
        if n != 0 and o - m + k != 0:
            self._M_uqd = self.f_3.jacobian(self._qd_dup)
            self._A_uqd = -(self.f_2 + self.f_3 + self.f_4).jacobian(self.q)
        else:
            self._M_uqd = Matrix()
            self._A_uqd = Matrix()
        if o != 0 and m != 0:
            self._M_uuc = self.f_a.jacobian(self._ud)
            self._A_uuc = -self.f_a.jacobian(self.u)
        else:
            self._M_uuc = Matrix()
            self._A_uuc = Matrix()
        if o != 0 and o - m + k != 0:
            self._M_uud = self.f_2.jacobian(self._ud)
            self._A_uud = -(self.f_2 + self.f_3).jacobian(self.u)
        else:
            self._M_uud = Matrix()
            self._A_uud = Matrix()
        if o != 0 and n != 0:
            self._A_qu = -self.f_1.jacobian(self.u)
        else:
            self._A_qu = Matrix()
        if k != 0 and o - m + k != 0:
            self._M_uld = self.f_4.jacobian(self.lams)
        else:
            self._M_uld = Matrix()
        if s != 0 and o - m + k != 0:
            self._B_u = -self.f_3.jacobian(self.r)
        else:
            self._B_u = Matrix()

    def linearize(self, op_point=None, A_and_B=False, simplify=False):
        """Linearize the system about the operating point. Note that
        q_op, u_op, qd_op, ud_op must satisfy the equations of motion.
        These may be either symbolic or numeric.

        Parameters
        ==========

        op_point : dict or iterable of dicts, optional
            Dictionary or iterable of dictionaries containing the operating
            point conditions. These will be substituted in to the linearized
            system before the linearization is complete. Leave blank if you
            want a completely symbolic form. Note that any reduction in
            symbols (whether substituted for numbers or expressions with a
            common parameter) will result in faster runtime.

        A_and_B : bool, optional
            If A_and_B=False (default), (M, A, B) is returned for forming
            [M]*[q, u]^T = [A]*[q_ind, u_ind]^T + [B]r. If A_and_B=True,
            (A, B) is returned for forming dx = [A]x + [B]r, where
            x = [q_ind, u_ind]^T.

        simplify : bool, optional
            Determines if returned values are simplified before return.
            For large expressions this may be time consuming. Default is False.

        Potential Issues
        ================

            Note that the process of solving with A_and_B=True is
            computationally intensive if there are many symbolic parameters.
            For this reason, it may be more desirable to use the default
            A_and_B=False, returning M, A, and B. More values may then be
            substituted in to these matrices later on. The state space form can
            then be found as A = P.T*M.LUsolve(A), B = P.T*M.LUsolve(B), where
            P = Linearizer.perm_mat.
        """

        # Run the setup if needed:
        if not self._setup_done:
            self._setup()

        # Compose dict of operating conditions
        if isinstance(op_point, dict):
            op_point_dict = op_point
        elif isinstance(op_point, Iterable):
            op_point_dict = {}
            for op in op_point:
                op_point_dict.update(op)
        else:
            op_point_dict = {}

        # Extract dimension variables
        l, m, n, o, s, k = self._dims

        # Rename terms to shorten expressions
        M_qq = self._M_qq
        M_uqc = self._M_uqc
        M_uqd = self._M_uqd
        M_uuc = self._M_uuc
        M_uud = self._M_uud
        M_uld = self._M_uld
        A_qq = self._A_qq
        A_uqc = self._A_uqc
        A_uqd = self._A_uqd
        A_qu = self._A_qu
        A_uuc = self._A_uuc
        A_uud = self._A_uud
        B_u = self._B_u
        C_0 = self._C_0
        C_1 = self._C_1
        C_2 = self._C_2

        # Build up Mass Matrix
        #     |M_qq    0_nxo   0_nxk|
        # M = |M_uqc   M_uuc   0_mxk|
        #     |M_uqd   M_uud   M_uld|
        if o != 0:
            col2 = Matrix([zeros(n, o), M_uuc, M_uud])
        if k != 0:
            col3 = Matrix([zeros(n + m, k), M_uld])
        if n != 0:
            col1 = Matrix([M_qq, M_uqc, M_uqd])
            if o != 0 and k != 0:
                M = col1.row_join(col2).row_join(col3)
            elif o != 0:
                M = col1.row_join(col2)
            else:
                M = col1
        elif k != 0:
            M = col2.row_join(col3)
        else:
            M = col2
        M_eq = msubs(M, op_point_dict)

        # Build up state coefficient matrix A
        #     |(A_qq + A_qu*C_1)*C_0       A_qu*C_2|
        # A = |(A_uqc + A_uuc*C_1)*C_0    A_uuc*C_2|
        #     |(A_uqd + A_uud*C_1)*C_0    A_uud*C_2|
        # Col 1 is only defined if n != 0
        if n != 0:
            r1c1 = A_qq
            if o != 0:
                r1c1 += (A_qu * C_1)
            r1c1 = r1c1 * C_0
            if m != 0:
                r2c1 = A_uqc
                if o != 0:
                    r2c1 += (A_uuc * C_1)
                r2c1 = r2c1 * C_0
            else:
                r2c1 = Matrix()
            if o - m + k != 0:
                r3c1 = A_uqd
                if o != 0:
                    r3c1 += (A_uud * C_1)
                r3c1 = r3c1 * C_0
            else:
                r3c1 = Matrix()
            col1 = Matrix([r1c1, r2c1, r3c1])
        else:
            col1 = Matrix()
        # Col 2 is only defined if o != 0
        if o != 0:
            if n != 0:
                r1c2 = A_qu * C_2
            else:
                r1c2 = Matrix()
            if m != 0:
                r2c2 = A_uuc * C_2
            else:
                r2c2 = Matrix()
            if o - m + k != 0:
                r3c2 = A_uud * C_2
            else:
                r3c2 = Matrix()
            col2 = Matrix([r1c2, r2c2, r3c2])
        else:
            col2 = Matrix()
        if col1:
            if col2:
                Amat = col1.row_join(col2)
            else:
                Amat = col1
        else:
            Amat = col2
        Amat_eq = msubs(Amat, op_point_dict)

        # Build up the B matrix if there are forcing variables
        #     |0_(n + m)xs|
        # B = |B_u        |
        if s != 0 and o - m + k != 0:
            Bmat = zeros(n + m, s).col_join(B_u)
            Bmat_eq = msubs(Bmat, op_point_dict)
        else:
            Bmat_eq = Matrix()

        # kwarg A_and_B indicates to return  A, B for forming the equation
        # dx = [A]x + [B]r, where x = [q_indnd, u_indnd]^T,
        if A_and_B:
            A_cont = self.perm_mat.T * self.linear_solver(M_eq, Amat_eq)
            if Bmat_eq:
                B_cont = self.perm_mat.T * self.linear_solver(M_eq, Bmat_eq)
            else:
                # Bmat = Matrix([]), so no need to sub
                B_cont = Bmat_eq
            if simplify:
                A_cont.simplify()
                B_cont.simplify()
            return A_cont, B_cont
        # Otherwise return M, A, B for forming the equation
        # [M]dx = [A]x + [B]r, where x = [q, u]^T
        else:
            if simplify:
                M_eq.simplify()
                Amat_eq.simplify()
                Bmat_eq.simplify()
            return M_eq, Amat_eq, Bmat_eq


def permutation_matrix(orig_vec, per_vec):
    """Compute the permutation matrix to change order of
    orig_vec into order of per_vec.

    Parameters
    ==========

    orig_vec : array_like
        Symbols in original ordering.
    per_vec : array_like
        Symbols in new ordering.

    Returns
    =======

    p_matrix : Matrix
        Permutation matrix such that orig_vec == (p_matrix * per_vec).
    """
    if not isinstance(orig_vec, (list, tuple)):
        orig_vec = flatten(orig_vec)
    if not isinstance(per_vec, (list, tuple)):
        per_vec = flatten(per_vec)
    if set(orig_vec) != set(per_vec):
        raise ValueError("orig_vec and per_vec must be the same length, " +
                "and contain the same symbols.")
    ind_list = [orig_vec.index(i) for i in per_vec]
    p_matrix = zeros(len(orig_vec))
    for i, j in enumerate(ind_list):
        p_matrix[i, j] = 1
    return p_matrix<|MERGE_RESOLUTION|>--- conflicted
+++ resolved
@@ -4,11 +4,7 @@
 from sympy.core.symbol import Dummy
 from sympy.utilities.iterables import flatten
 from sympy.physics.vector import dynamicsymbols
-<<<<<<< HEAD
-from sympy.physics.mechanics.functions import msubs, cramer_solve
-=======
 from sympy.physics.mechanics.functions import msubs, _parse_linear_solver
->>>>>>> 04f5adee
 
 from collections import namedtuple
 from collections.abc import Iterable
@@ -38,11 +34,7 @@
 
     def __init__(self, f_0, f_1, f_2, f_3, f_4, f_c, f_v, f_a, q, u, q_i=None,
                  q_d=None, u_i=None, u_d=None, r=None, lams=None,
-<<<<<<< HEAD
-                 linear_solver=None):
-=======
                  linear_solver='LU'):
->>>>>>> 04f5adee
         """
         Parameters
         ==========
@@ -63,14 +55,6 @@
             The input variables.
         lams : array_like, optional
             The lagrange multipliers
-<<<<<<< HEAD
-        linear_solver : callable
-            A function that returns x for A*x=b and has the form x = f(A, b).
-
-        """
-        if linear_solver is None:
-            self.linear_solver = cramer_solve
-=======
         linear_solver : str, callable
             Method used to solve the numerous symbolic linear systems of the
             form ``A*x=b`` in the linearization process. If a string is
@@ -84,7 +68,6 @@
 
         """
         self.linear_solver = _parse_linear_solver(linear_solver)
->>>>>>> 04f5adee
 
         # Generalized equation form
         self.f_0 = Matrix(f_0)
