--- conflicted
+++ resolved
@@ -37,14 +37,10 @@
 
     'WrappingCylinder', 'WrappingGeometryBase', 'WrappingSphere',
 
-<<<<<<< HEAD
-    'PathwayBase', 'LinearPathway', 'WrappingPathway',
+    'PathwayBase', 'LinearPathway', 'ObstacleSetPathway', 'WrappingPathway',
 
     'ActuatorBase', 'ForceActuator', 'LinearDamper', 'LinearSpring',
     'TorqueActuator',
-=======
-    'PathwayBase', 'LinearPathway', 'ObstacleSetPathway', 'WrappingPathway',
->>>>>>> aba6997f
 ]
 
 from sympy.physics import vector
@@ -87,12 +83,8 @@
 from .wrapping_geometry import (WrappingCylinder, WrappingGeometryBase,
                                 WrappingSphere)
 
-<<<<<<< HEAD
-from .pathway import PathwayBase, LinearPathway, WrappingPathway
+from .pathway import (PathwayBase, LinearPathway, ObstacleSetPathway,
+                      WrappingPathway)
 
 from .actuator import (ActuatorBase, ForceActuator, LinearDamper, LinearSpring,
-                       TorqueActuator)
-=======
-from .pathway import (PathwayBase, LinearPathway, ObstacleSetPathway,
-                      WrappingPathway)
->>>>>>> aba6997f
+                       TorqueActuator)