"""
This module defines tensors with abstract index notation.

The abstract index notation has been first formalized by Penrose.

Tensor indices are formal objects, with a tensor type; there is no
notion of index range, it is only possible to assign the dimension,
used to trace the Kronecker delta; the dimension can be a Symbol.

The Einstein summation convention is used.
The covariant indices are indicated with a minus sign in front of the index.

For instance the tensor ``t = p(a)*A(b,c)*q(-c)`` has the index ``c``
contracted.

A tensor expression ``t`` can be called; called with its
indices in sorted order it is equal to itself:
in the above example ``t(a, b) == t``;
one can call ``t`` with different indices; ``t(c, d) == p(c)*A(d,a)*q(-a)``.

The contracted indices are dummy indices, internally they have no name,
the indices being represented by a graph-like structure.

Tensors are put in canonical form using ``canon_bp``, which uses
the Butler-Portugal algorithm for canonicalization using the monoterm
symmetries of the tensors.

If there is a (anti)symmetric metric, the indices can be raised and
lowered when the tensor is put in canonical form.
"""

from __future__ import print_function, division

from collections import defaultdict
<<<<<<< HEAD
import functools
=======
>>>>>>> d1cd7817
from sympy import Matrix, Rational
from sympy.combinatorics.tensor_can import get_symmetric_group_sgs, \
    bsgs_direct_product, canonicalize, riemann_bsgs
from sympy.core import Basic, sympify, Add, S
from sympy.core.compatibility import string_types
from sympy.core.containers import Tuple
from sympy.core.symbol import Symbol, symbols
from sympy.core.sympify import CantSympify
from sympy.external import import_module
from sympy.utilities.decorator import doctest_depends_on


class TIDS(CantSympify):
    """
    Tensor internal data structure. This contains internal data about
    components of a tensor expression, its free and dummy indices.

    To create a ``TIDS`` object via the standard constructor, the required
    arguments are

    Parameters
    ==========

    components : ``TensorHead`` objects representing the components of the tensor expression.

    free : Free indices in their internal representation.

    dum : Dummy indices in their internal representation.

    Examples
    ========

    >>> from sympy.tensor.tensor import TensorIndexType, tensor_indices, TIDS, tensorhead
    >>> Lorentz = TensorIndexType('Lorentz', dummy_fmt='L')
    >>> m0, m1, m2, m3 = tensor_indices('m0,m1,m2,m3', Lorentz)
    >>> T = tensorhead('T', [Lorentz]*4, [[1]*4])
    >>> TIDS([T], [(m0, 0, 0), (m3, 3, 0)], [(1, 2, 0, 0)])
    TIDS([T(Lorentz,Lorentz,Lorentz,Lorentz)], [(m0, 0, 0), (m3, 3, 0)], [(1, 2, 0, 0)])

    Details
    =======

    In short, this has created the components, free and dummy indices for
    the internal representation of a tensor T(m0, m1, -m1, m3).

    Free indices are represented as a list of triplets. The elements of
    each triplet identify a single free index and are

    1. TensorIndex object
    2. position inside the component
    3. component number

    Dummy indices are represented as a list of 4-plets. Each 4-plet stands
    for couple for contracted indices, their original TensorIndex is not
    stored as it is no longer required. The four elements of the 4-plet
    are

    1. position inside the component of the first index.
    2. position inside the component of the second index.
    3. component number of the first index.
    4. component number of the second index.

    """

    def __init__(self, components, free, dum):
        self.components = components
        self.free = free
        self.dum = dum
        self._ext_rank = len(self.free) + 2*len(self.dum)

    def get_components_with_free_indices(self):
        """
        Get a list of components with their associated indices.

        Examples
        ========

        >>> from sympy.tensor.tensor import TensorIndexType, tensor_indices, TIDS, tensorhead
        >>> Lorentz = TensorIndexType('Lorentz', dummy_fmt='L')
        >>> m0, m1, m2, m3 = tensor_indices('m0,m1,m2,m3', Lorentz)
        >>> T = tensorhead('T', [Lorentz]*4, [[1]*4])
        >>> A = tensorhead('A', [Lorentz], [[1]])
        >>> t = TIDS.from_components_and_indices([T], [m0, m1, -m1, m3])
        >>> t.get_components_with_free_indices()
        [(T(Lorentz,Lorentz,Lorentz,Lorentz), [(m0, 0, 0), (m3, 3, 0)])]
        >>> t2 = (A(m0)*A(-m0))._tids
        >>> t2.get_components_with_free_indices()
        [(A(Lorentz), []), (A(Lorentz), [])]
        >>> t3 = (A(m0)*A(-m1)*A(-m0)*A(m1))._tids
        >>> t3.get_components_with_free_indices()
        [(A(Lorentz), []), (A(Lorentz), []), (A(Lorentz), []), (A(Lorentz), [])]
        >>> t4 = (A(m0)*A(m1)*A(-m0))._tids
        >>> t4.get_components_with_free_indices()
        [(A(Lorentz), []), (A(Lorentz), [(m1, 0, 1)]), (A(Lorentz), [])]
        >>> t5 = (A(m0)*A(m1)*A(m2))._tids
        >>> t5.get_components_with_free_indices()
        [(A(Lorentz), [(m0, 0, 0)]), (A(Lorentz), [(m1, 0, 1)]), (A(Lorentz), [(m2, 0, 2)])]
        """
        components = self.components
        ret_comp = []

        free_counter = 0
        if len(self.free) == 0:
            return [(comp, []) for comp in components]

        for i, comp in enumerate(components):
            c_free = []
            while free_counter < len(self.free):
                if not self.free[free_counter][2] == i:
                    break

                c_free.append(self.free[free_counter])
                free_counter += 1

                if free_counter >= len(self.free):
                    break
            ret_comp.append((comp, c_free))

        return ret_comp

    @staticmethod
    def from_components_and_indices(components, indices):
        """
        Create a new ``TIDS`` object from ``components`` and ``indices``

        ``components``  ``TensorHead`` objects representing the components
                        of the tensor expression.

        ``indices``     ``TensorIndex`` objects, the indices. Contractions are
                        detected upon construction.

        Examples
        ========

        >>> from sympy.tensor.tensor import TensorIndexType, tensor_indices, TIDS, tensorhead
        >>> Lorentz = TensorIndexType('Lorentz', dummy_fmt='L')
        >>> m0, m1, m2, m3 = tensor_indices('m0,m1,m2,m3', Lorentz)
        >>> T = tensorhead('T', [Lorentz]*4, [[1]*4])
        >>> TIDS.from_components_and_indices([T], [m0, m1, -m1, m3])
        TIDS([T(Lorentz,Lorentz,Lorentz,Lorentz)], [(m0, 0, 0), (m3, 3, 0)], [(1, 2, 0, 0)])

        In case of many components the same indices have slightly different
        indexes:

        >>> A = tensorhead('A', [Lorentz], [[1]])
        >>> TIDS.from_components_and_indices([A]*4, [m0, m1, -m1, m3])
        TIDS([A(Lorentz), A(Lorentz), A(Lorentz), A(Lorentz)], [(m0, 0, 0), (m3, 0, 3)], [(0, 0, 1, 2)])
        """
        tids = None
        cur_pos = 0
        for i in components:
            tids_sing = TIDS([i], *TIDS.free_dum_from_indices(*indices[cur_pos:cur_pos+i.rank]))
            if tids is None:
                tids = tids_sing
            else:
                tids *= tids_sing
            cur_pos += i.rank

        if tids is None:
            tids = TIDS([], [], [])

        tids.free.sort(key=lambda x: x[0].name)
        tids.dum.sort()

        return tids

    def to_indices(self):
        """
        Get a list of indices, creating new tensor indices to complete dummy indices.
        """
        component_indices = []
        for i in self.components:
            component_indices.append([None]*i.rank)

        for i in self.free:
            component_indices[i[2]][i[1]] = i[0]

        for i, dummy_pos in enumerate(self.dum):
            tensor_index_type = self.components[dummy_pos[2]].args[1].args[0][0]
            dummy_index = TensorIndex('dummy_index_{0}'.format(i), tensor_index_type)
            component_indices[dummy_pos[2]][dummy_pos[0]] = dummy_index
            component_indices[dummy_pos[3]][dummy_pos[1]] = -dummy_index

        indices = []
        for i in component_indices:
            indices.extend(i)

        return indices

    @staticmethod
    def free_dum_from_indices(*indices):
        """
        Convert ``indices`` into ``free``, ``dum`` for single component tensor

        ``free``     list of tuples ``(index, pos, 0)``,
                     where ``pos`` is the position of index in
                     the list of indices formed by the component tensors

        ``dum``      list of tuples ``(pos_contr, pos_cov, 0, 0)``

        Examples
        ========

        >>> from sympy.tensor.tensor import TensorIndexType, tensor_indices, TIDS
        >>> Lorentz = TensorIndexType('Lorentz', dummy_fmt='L')
        >>> m0, m1, m2, m3 = tensor_indices('m0,m1,m2,m3', Lorentz)
        >>> TIDS.free_dum_from_indices(m0, m1, -m1, m3)
        ([(m0, 0, 0), (m3, 3, 0)], [(1, 2, 0, 0)])
        """
        n = len(indices)
        if n == 1:
            return [(indices[0], 0, 0)], []

        # find the positions of the free indices and of the dummy indices
        free = [True]*len(indices)
        index_dict = {}
        dum = []
        for i, index in enumerate(indices):
            name = index._name
            typ = index._tensortype
            contr = index._is_up
            if (name, typ) in index_dict:
                # found a pair of dummy indices
                is_contr, pos = index_dict[(name, typ)]
                # check consistency and update free
                if is_contr:
                    if contr:
                        raise ValueError('two equal contravariant indices in slots %d and %d' %(pos, i))
                    else:
                        free[pos] = False
                        free[i] = False
                else:
                    if contr:
                        free[pos] = False
                        free[i] = False
                    else:
                        raise ValueError('two equal covariant indices in slots %d and %d' %(pos, i))
                if contr:
                    dum.append((i, pos, 0, 0))
                else:
                    dum.append((pos, i, 0, 0))
            else:
                index_dict[(name, typ)] = index._is_up, i

        free = [(index, i, 0) for i, index in enumerate(indices) if free[i]]
        free.sort()
        return free, dum

    @staticmethod
    def mul(f, g):
        """
        The algorithms performing the multiplication of two ``TIDS`` instances.

        In short, it forms a new ``TIDS`` object, joining components and indices,
        checking that abstract indices are compatible, and possibly contracting
        them.

        Examples
        ========

        >>> from sympy.tensor.tensor import TensorIndexType, tensor_indices, TIDS, tensorhead
        >>> Lorentz = TensorIndexType('Lorentz', dummy_fmt='L')
        >>> m0, m1, m2, m3 = tensor_indices('m0,m1,m2,m3', Lorentz)
        >>> T = tensorhead('T', [Lorentz]*4, [[1]*4])
        >>> A = tensorhead('A', [Lorentz], [[1]])
        >>> tids_1 = TIDS.from_components_and_indices([T], [m0, m1, -m1, m3])
        >>> tids_2 = TIDS.from_components_and_indices([A], [m2])
        >>> tids_1 * tids_2
        TIDS([T(Lorentz,Lorentz,Lorentz,Lorentz), A(Lorentz)],\
            [(m0, 0, 0), (m3, 3, 0), (m2, 0, 1)], [(1, 2, 0, 0)])

        In this case no contraction has been performed.

        >>> tids_3 = TIDS.from_components_and_indices([A], [-m3])
        >>> tids_1 * tids_3
        TIDS([T(Lorentz,Lorentz,Lorentz,Lorentz), A(Lorentz)],\
            [(m0, 0, 0)], [(1, 2, 0, 0), (3, 0, 0, 1)])

        Free indices ``m3`` and ``-m3`` are identified as a contracted couple, and are
        therefore transformed into dummy indices.

        A wrong index construction (for example, trying to contract two
        contravariant indices or using indices multiple times) would result in
        an exception:

        >>> tids_4 = TIDS.from_components_and_indices([A], [m3])
        >>> # This raises an exception:
        >>> # tids_1 * tids_4
        """
        index_up = lambda u: u if u.is_up else -u

        # find out which free indices of f and g are contracted
        free_dict1 = dict([(i if i.is_up else -i, (pos, cpos, i)) for i, pos, cpos in f.free])
        free_dict2 = dict([(i if i.is_up else -i, (pos, cpos, i)) for i, pos, cpos in g.free])

        free_names = set(free_dict1.keys()) & set(free_dict2.keys())
        # find the new `free` and `dum`
        nc1 = len(f.components)
        dum2 = [(i1, i2, c1 + nc1, c2 + nc1) for i1, i2, c1, c2 in g.dum]
        free1 = [(ind, i, c) for ind, i, c in f.free if index_up(ind) not in free_names]
        free2 = [(ind, i, c + nc1) for ind, i, c in g.free if index_up(ind) not in free_names]
        free = free1 + free2
        dum = f.dum + dum2
        for name in free_names:
            ipos1, cpos1, ind1 = free_dict1[name]
            ipos2, cpos2, ind2 = free_dict2[name]
            cpos2 += nc1
            if ind1._is_up == ind2._is_up:
                raise ValueError('wrong index construction {0}'.format(ind1))
            if ind1._is_up:
                new_dummy = (ipos1, ipos2, cpos1, cpos2)
            else:
                new_dummy = (ipos2, ipos1, cpos2, cpos1)
            dum.append(new_dummy)
        return (f.components + g.components, free, dum)

    def __mul__(self, other):
        return TIDS(*self.mul(self, other))

    def __str__(self):
        return "TIDS({0}, {1}, {2})".format(self.components, self.free, self.dum)

    def __repr__(self):
        return self.__str__()

    def sorted_components(self):
        """
        Returns a ``TIDS`` with sorted components

        The sorting is done taking into account the commutation group
        of the component tensors.
        """
        from sympy.combinatorics.permutations import _af_invert
        cv = list(zip(self.components, range(len(self.components))))
        sign = 1
        n = len(cv) - 1
        for i in range(n):
            for j in range(n, i, -1):
                c = cv[j-1][0].commutes_with(cv[j][0])
                if c not in [0, 1]:
                    continue
                if (cv[j-1][0]._types, cv[j-1][0]._name) > \
                        (cv[j][0]._types, cv[j][0]._name):
                    cv[j-1], cv[j] = cv[j], cv[j-1]
                    if c:
                        sign = -sign

        # perm_inv[new_pos] = old_pos
        components = [x[0] for x in cv]
        perm_inv = [x[1] for x in cv]
        perm = _af_invert(perm_inv)
        free = [(ind, i, perm[c]) for ind, i, c in self.free]
        free.sort()
        dum = [(i1, i2, perm[c1], perm[c2]) for i1, i2, c1, c2 in self.dum]
        dum.sort(key=lambda x: components[x[2]].index_types[x[0]])

        return TIDS(components, free, dum), sign

    def canon_args(self):
        """
        Returns ``(g, dummies, msym, v)``, the entries of ``canonicalize``

        see ``canonicalize`` in ``tensor_can.py``
        """
        # to be called after sorted_components
        from sympy.combinatorics.permutations import _af_new
#         types = list(set(self._types))
#         types.sort(key = lambda x: x._name)
        n = self._ext_rank
        g = [None]*n + [n, n+1]
        pos = 0
        vpos = []
        components = self.components
        for t in components:
            vpos.append(pos)
            pos += t._rank
        # ordered indices: first the free indices, ordered by types
        # then the dummy indices, ordered by types and contravariant before
        # covariant
        # g[position in tensor] = position in ordered indices
        for i, (indx, ipos, cpos) in enumerate(self.free):
            pos = vpos[cpos] + ipos
            g[pos] = i
        pos = len(self.free)
        j = len(self.free)
        dummies = []
        prev = None
        a = []
        msym = []
        for ipos1, ipos2, cpos1, cpos2 in self.dum:
            pos1 = vpos[cpos1] + ipos1
            pos2 = vpos[cpos2] + ipos2
            g[pos1] = j
            g[pos2] = j + 1
            j += 2
            typ = components[cpos1].index_types[ipos1]
            if typ != prev:
                if a:
                    dummies.append(a)
                a = [pos, pos + 1]
                prev = typ
                msym.append(typ.metric_antisym)
            else:
                a.extend([pos, pos + 1])
            pos += 2
        if a:
            dummies.append(a)
        numtyp = []
        prev = None
        for t in components:
            if t == prev:
                numtyp[-1][1] += 1
            else:
                prev = t
                numtyp.append([prev, 1])
        v = []
        for h, n in numtyp:
            if h._comm == 0 or h._comm == 1:
                comm = h._comm
            else:
                comm = TensorManager.get_comm(h._comm, h._comm)
            v.append((h._symmetry.base, h._symmetry.generators, n, comm))
        return _af_new(g), dummies, msym, v

    def perm2tensor(self, g, canon_bp=False):
        """
        Returns a ``TIDS`` instance corresponding to the permutation ``g``

        ``g``  permutation corresponding to the tensor in the representation
        used in canonicalization

        ``canon_bp``   if True, then ``g`` is the permutation
        corresponding to the canonical form of the tensor
        """
        vpos = []
        components = self.components
        pos = 0
        for t in components:
            vpos.append(pos)
            pos += t._rank
        sorted_free = [x[0] for x in self.free]
        sorted_free.sort()
        nfree = len(sorted_free)
        rank = self._ext_rank
        dum = [[None]*4 for i in range((rank - nfree)//2)]
        free = []
        icomp = -1
        for i in range(rank):
            if i in vpos:
                icomp += vpos.count(i)
                pos0 = i
            ipos = i - pos0
            gi = g[i]
            if gi < nfree:
                ind = sorted_free[gi]
                free.append((ind, ipos, icomp))
            else:
                j = gi - nfree
                idum, cov = divmod(j, 2)
                if cov:
                    dum[idum][1] = ipos
                    dum[idum][3] = icomp
                else:
                    dum[idum][0] = ipos
                    dum[idum][2] = icomp
        dum = [tuple(x) for x in dum]

        return TIDS(components, free, dum)


class _TensorDataLazyEvaluator(object):
    """
    TODO
    """
    _substitutions_dict = dict()

    def __getitem__(self, key):
        dat = self._get(key)
        if dat is None:
            return None

        numpy = import_module("numpy")
        if not isinstance(dat, numpy.ndarray):
            return dat

        if dat.ndim == 0:
            return dat[()]
        elif dat.ndim == 1 and dat.size == 1:
            return dat[0]
        return dat

    def _get(self, key):
        """
        TODO
        """
        if key in self._substitutions_dict:
            return self._substitutions_dict[key]

        if isinstance(key, TensorHead):
            return None

        if isinstance(key, TensMul):
            tensmul_list = key.split()
            data_list = [self.data_tensmul_from_tensorhead(i, i.components[0]) for i in tensmul_list]
            if all([i is None for i in data_list]):
                return None
            if any([i is None for i in data_list]):
                raise ValueError("Mixing tensors with associated data with tensors without data")
            data_result, tensmul_result = self.data_product_tensors(data_list, tensmul_list)
            return data_result

        if isinstance(key, TensAdd):
            sumvar = S.Zero
            data_list = [i.data for i in key.args]
            if all([i is None for i in data_list]):
                return None
            if any([i is None for i in data_list]):
                raise ValueError("Mixing tensors with associated data with tensors without data")
            for i in data_list:
                sumvar += i
            return sumvar

        return None

    def data_tensmul_from_tensorhead(self, tensmul, tensorhead):
        if tensorhead.data is None:
            return None

        return self._correct_signature_from_indices(
            tensorhead.data,
            tensmul.get_indices(),
            tensmul.free,
            tensmul.dum)

    def data_product_tensors(self, data_list, tensmul_list):
        """
        TODO
        """
        def data_mul(f, g):
            """
            TODO: wrong doc

            Multiplies two ``VTIDS`` objects, it first calls its super method
            on ``TIDS``, then creates a new ``VTIDS`` object, adding ``ndarray``
            data according to the metric contractions of indices.
            """
            data1, tensmul1 = f
            data2, tensmul2 = g
            components, free, dum = TIDS.mul(tensmul1, tensmul2)
            data = _TensorDataLazyEvaluator._contract_ndarray(tensmul1.free, tensmul2.free, data1, data2)
            # TODO: do this more efficiently... maybe by just passing an index list
            # to .data_product_tensor(...)
            return data, TensMul.from_TIDS(S.One, TIDS(components, free, dum))

        return functools.reduce(data_mul, zip(data_list, tensmul_list))

    def __setitem__(self, key, value):
        """
        TODO
        """
        # TODO: what if it already exists?
        self._substitutions_dict[key] = value

    def __delitem__(self, key):
        del self._substitutions_dict[key]

    def __contains__(self, key):
        return key in self._substitutions_dict

    @staticmethod
    def _contract_ndarray(free1, free2, ndarray1, ndarray2):
        numpy = import_module('numpy')

        def ikey(x):
            return x[1:]

        free1 = free1[:]
        free2 = free2[:]
        free1.sort(key=ikey)
        free2.sort(key=ikey)
        self_free = [_[0] for _ in free1]
        axes1 = []
        axes2 = []
        for jpos, jindex in enumerate(free2):
            if -jindex[0] in self_free:
                nidx = self_free.index(-jindex[0])
            else:
                continue
            axes1.append(nidx)
            axes2.append(jpos)

        contracted_ndarray = numpy.tensordot(
            ndarray1,
            ndarray2,
            (axes1, axes2)
        )
        return contracted_ndarray

    @staticmethod
    def add_tensor_mul(prod, f, g):
        # TODO: decide whether to add a check of existence in _lazy_operations_dict
        def mul_function():
            return _TensorDataLazyEvaluator._contract_ndarray(f.free, g.free, f.data, g.data)

        _TensorDataLazyEvaluator._substitutions_dict[prod] = mul_function()

    @staticmethod
    def add_tensor_add(addition, f, g):
        def add_function():
            return f.data + g.data

        _TensorDataLazyEvaluator._substitutions_dict[addition] = add_function()

    @staticmethod
    def add_tensmul_from_tensorhead(tensorhead, tensmul):
        def tensmul_build():
            return _TensorDataLazyEvaluator._correct_signature_from_indices(
                tensorhead.data,
                tensmul.indices,
                tensmul.free,
                tensmul.dum)

        _TensorDataLazyEvaluator._substitutions_dict[tensmul] = tensmul_build()

    @staticmethod
    def _flip_index_by_metric(data, metric, pos):
        numpy = import_module('numpy')

        data = numpy.tensordot(
                metric,
                data,
                (1, pos))
        return numpy.rollaxis(data, 0, pos+1)

    @staticmethod
    def _correct_signature_from_indices(data, indices, free, dum):
        """
        Utility function to correct the values inside the data ndarray
        according to whether indices are covariant or contravariant.

        It uses the metric matrix to lower values of covariant indices.
        """
        numpy = import_module('numpy')
        # change the ndarray values according covariantness/contravariantness of the indices
        # use the metric
        for i, indx in enumerate(indices):
            if not indx.is_up:
                data = _TensorDataLazyEvaluator._flip_index_by_metric(data, indx._tensortype.data, i)

        if len(dum) > 0:
            ### perform contractions ###
            axes1 = []
            axes2 = []
            for i, indx1 in enumerate(indices):
                try:
                    nd = indices[:i].index(-indx1)
                except ValueError:
                    continue
                axes1.append(nd)
                axes2.append(i)

            for ax1, ax2 in zip(axes1, axes2):
                data = numpy.trace(data, axis1=ax1, axis2=ax2)
        return data

    @staticmethod
    def _sort_data_axes(old, new):
        numpy = import_module('numpy')

        new_data = old.data.copy()

        old_free = [i[0] for i in old.free]
        new_free = [i[0] for i in new.free]

        for i in range(len(new_free)):
            for j in range(i, len(old_free)):
                if old_free[j] == new_free[i]:
                    old_free[i], old_free[j] = old_free[j], old_free[i]
                    new_data = numpy.swapaxes(new_data, i, j)
                    break
        return new_data

    @staticmethod
    def add_rearrange_tensmul_parts(new_tensmul, old_tensmul):
        def sorted_compo():
            return _TensorDataLazyEvaluator._sort_data_axes(old_tensmul, new_tensmul)

        _TensorDataLazyEvaluator._substitutions_dict[new_tensmul] = sorted_compo()

    @staticmethod
    @doctest_depends_on(modules=('numpy',))
    def parse_data(data):
        """
        Transform data to a numpy ndarray.

        Examples
        ========

        >>> from sympy.tensor.tensor import _TensorDataLazyEvaluator
        >>> _TensorDataLazyEvaluator.parse_data([1, 3, -6, 12])
        [1 3 -6 12]

        >>> _TensorDataLazyEvaluator.parse_data([[1, 2], [4, 7]])
        [[1 2]
         [4 7]]
        """
        numpy = import_module('numpy')

        if (numpy is not None) and (not isinstance(data, numpy.ndarray)):
            if len(data) == 2 and hasattr(data[0], '__call__'):

                def fromfunction_sympify(*x):
                    return sympify(data[0](*x))

                data = numpy.fromfunction(fromfunction_sympify, data[1])
            else:
                vsympify = numpy.vectorize(sympify)
                data = vsympify(numpy.array(data))
        return data

_tensor_data_substitution_dict = _TensorDataLazyEvaluator()


class _TensorManager(object):
    """
    Class to manage tensor properties.

    Notes
    =====

    Tensors belong to tensor commutation groups; each group has a label
    ``comm``; there are predefined labels:

    ``0``   tensors commuting with any other tensor

    ``1``   tensors anticommuting among themselves

    ``2``   tensors not commuting, apart with those with ``comm=0``

    Other groups can be defined using ``set_comm``; tensors in those
    groups commute with those with ``comm=0``; by default they
    do not commute with any other group.
    """
    def __init__(self):
        self._comm_init()

    def _comm_init(self):
        self._comm = [{} for i in range(3)]
        for i in range(3):
            self._comm[0][i] = 0
            self._comm[i][0] = 0
        self._comm[1][1] = 1
        self._comm[2][1] = None
        self._comm[1][2] = None
        self._comm_symbols2i = {0:0, 1:1, 2:2}
        self._comm_i2symbol = {0:0, 1:1, 2:2}

    @property
    def comm(self):
        return self._comm

    def comm_symbols2i(self, i):
        """
        get the commutation group number corresponding to ``i``

        ``i`` can be a symbol or a number or a string

        If ``i`` is not already defined its commutation group number
        is set.
        """
        if i not in self._comm_symbols2i:
            n = len(self._comm)
            self._comm.append({})
            self._comm[n][0] = 0
            self._comm[0][n] = 0
            self._comm_symbols2i[i] = n
            self._comm_i2symbol[n] = i
            return n
        return self._comm_symbols2i[i]

    def comm_i2symbol(self, i):
        """
        Returns the symbol corresponding to the commutation group number.
        """
        return self._comm_i2symbol[i]

    def set_comm(self, i, j, c):
        """
        set the commutation parameter ``c`` for commutation groups ``i, j``

        Parameters
        ==========

        i, j : symbols representing commutation groups

        c  :  group commutation number

        Notes
        =====

        ``i, j`` can be symbols, strings or numbers,
        apart from ``0, 1`` and ``2`` which are reserved respectively
        for commuting, anticommuting tensors and tensors not commuting
        with any other group apart with the commuting tensors.
        For the remaining cases, use this method to set the commutation rules;
        by default ``c=None``.

        The group commutation number ``c`` is assigned in correspondence
        to the group commutation symbols; it can be

        0        commuting

        1        anticommuting

        None     no commutation property

        Examples
        ========

        ``G`` and ``GH`` do not commute with themselves and commute with
        each other; A is commuting.

        >>> from sympy.tensor.tensor import TensorIndexType, tensor_indices, tensorhead, TensorManager
        >>> Lorentz = TensorIndexType('Lorentz')
        >>> i0,i1,i2,i3,i4 = tensor_indices('i0:5', Lorentz)
        >>> A = tensorhead('A', [Lorentz], [[1]])
        >>> G = tensorhead('G', [Lorentz], [[1]], 'Gcomm')
        >>> GH = tensorhead('GH', [Lorentz], [[1]], 'GHcomm')
        >>> TensorManager.set_comm('Gcomm', 'GHcomm', 0)
        >>> (GH(i1)*G(i0)).canon_bp()
        G(i0)*GH(i1)
        >>> (G(i1)*G(i0)).canon_bp()
        G(i1)*G(i0)
        >>> (G(i1)*A(i0)).canon_bp()
        A(i0)*G(i1)
        """
        if c not in (0, 1, None):
            raise ValueError('`c` can assume only the values 0, 1 or None')

        if i not in self._comm_symbols2i:
            n = len(self._comm)
            self._comm.append({})
            self._comm[n][0] = 0
            self._comm[0][n] = 0
            self._comm_symbols2i[i] = n
            self._comm_i2symbol[n] = i
        if j not in self._comm_symbols2i:
            n = len(self._comm)
            self._comm.append({})
            self._comm[0][n] = 0
            self._comm[n][0] = 0
            self._comm_symbols2i[j] = n
            self._comm_i2symbol[n] = j
        ni = self._comm_symbols2i[i]
        nj = self._comm_symbols2i[j]
        self._comm[ni][nj] = c
        self._comm[nj][ni] = c

    def set_comms(self, *args):
        """
        set the commutation group numbers ``c`` for symbols ``i, j``

        Parameters
        ==========

        args : sequence of ``(i, j, c)``
        """
        for i, j, c in args:
            self.set_comm(i, j, c)

    def get_comm(self, i, j):
        """
        Return the commutation parameter for commutation group numbers ``i, j``

        see ``_TensorManager.set_comm``
        """
        return self._comm[i].get(j, 0 if i == 0 or j == 0 else None)

    def clear(self):
        """
        Clear the TensorManager.
        """
        self._comm_init()


TensorManager = _TensorManager()


@doctest_depends_on(modules=('numpy',))
class TensorIndexType(Basic):
    """
    A TensorIndexType is characterized by its name and its metric.

    Parameters
    ==========

    name : name of the tensor type

    metric : metric symmetry or metric object or ``None``


    dim : dimension, it can be a symbol or an integer or ``None``

    eps_dim : dimension of the epsilon tensor

    dummy_fmt : name of the head of dummy indices

    Attributes
    ==========

    ``name``
    ``metric_name`` : it is 'metric' or metric.name
    ``metric_antisym``
    ``metric`` : the metric tensor
    ``delta`` : ``Kronecker delta``
    ``epsilon`` : the ``Levi-Civita epsilon`` tensor
    ``dim``
    ``dim_eps``
    ``dummy_fmt``
    ``data`` : a property to add ``ndarray`` values, to work in a specified basis.

    Notes
    =====

    The ``metric`` parameter can be:
    ``metric = False`` symmetric metric (in Riemannian geometry)

    ``metric = True`` antisymmetric metric (for spinor calculus)

    ``metric = None``  there is no metric

    ``metric`` can be an object having ``name`` and ``antisym`` attributes.


    If there is a metric the metric is used to raise and lower indices.

    In the case of antisymmetric metric, the following raising and
    lowering conventions will be adopted:

    ``psi(a) = g(a, b)*psi(-b); chi(-a) = chi(b)*g(-b, -a)``

    ``g(-a, b) = delta(-a, b); g(b, -a) = -delta(a, -b)``

    where ``delta(-a, b) = delta(b, -a)`` is the ``Kronecker delta``
    (see ``TensorIndex`` for the conventions on indices).

    If there is no metric it is not possible to raise or lower indices;
    e.g. the index of the defining representation of ``SU(N)``
    is 'covariant' and the conjugate representation is
    'contravariant'; for ``N > 2`` they are linearly independent.

    ``eps_dim`` is by default equal to ``dim``, if the latter is an integer;
    else it can be assigned (for use in naive dimensional regularization);
    if ``eps_dim`` is not an integer ``epsilon`` is ``None``.

    Examples
    ========

    >>> from sympy.tensor.tensor import TensorIndexType
    >>> Lorentz = TensorIndexType('Lorentz', dummy_fmt='L')
    >>> Lorentz.metric
    metric(Lorentz,Lorentz)

    Examples with metric data added, this means it is working on a fixed basis:

    >>> Lorentz.data = [1, -1, -1, -1]
    >>> Lorentz
    TensorIndexType(Lorentz, 0)
    >>> Lorentz.data
    [[1 0 0 0]
    [0 -1 0 0]
    [0 0 -1 0]
    [0 0 0 -1]]
    """

    def __new__(cls, name, metric=False, dim=None, eps_dim=None,
                dummy_fmt=None):

        if isinstance(name, string_types):
            name = Symbol(name)
        obj = Basic.__new__(cls, name, S.One if metric else S.Zero)
        obj._name = str(name)
        if not dummy_fmt:
            obj._dummy_fmt = '%s_%%d' % obj.name
        else:
            obj._dummy_fmt = '%s_%%d' % dummy_fmt
        if metric is None:
            obj.metric_antisym = None
            obj.metric = None
        else:
            if metric in (True, False, 0, 1):
                metric_name = 'metric'
                obj.metric_antisym = metric
            else:
                metric_name = metric.name
                obj.metric_antisym = metric.antisym
            sym2 = TensorSymmetry(get_symmetric_group_sgs(2, obj.metric_antisym))
            S2 = TensorType([obj]*2, sym2)
            obj.metric = S2(metric_name)
            obj.metric._matrix_behavior = True

        obj._dim = dim
        obj._delta = obj.get_kronecker_delta()
        obj._eps_dim = eps_dim if eps_dim else dim
        obj._epsilon = obj.get_epsilon()
        obj._autogenerated = []
        return obj

    @property
    def auto_right(self):
        if not hasattr(self, '_auto_right'):
            self._auto_right = TensorIndex("auto_right", self)
        return self._auto_right

    @property
    def auto_left(self):
        if not hasattr(self, '_auto_left'):
            self._auto_left = TensorIndex("auto_left", self)
        return self._auto_left

    @property
    def auto_index(self):
        if not hasattr(self, '_auto_index'):
            self._auto_index = TensorIndex("auto_index", self)
        return self._auto_index

    @property
    def data(self):
        return _tensor_data_substitution_dict[self]

    @data.setter
    def data(self, data):
        numpy = import_module('numpy')
        data = _TensorDataLazyEvaluator.parse_data(data)
        if data.ndim > 2:
            raise ValueError("data have to be of rank 1 (diagonal metric) or 2.")
        if data.ndim == 1:
            if self.dim is not None:
                nda_dim = data.shape[0]
                if nda_dim != self.dim:
                    raise ValueError("Dimension mismatch")

            dim = data.shape[0]
            newndarray = numpy.zeros((dim, dim), dtype=object)
            for i, val in enumerate(data):
                newndarray[i, i] = val
            data = newndarray
        dim1, dim2 = data.shape
        if dim1 != dim2:
            raise ValueError("Non-square matrix tensor.")
        if self.dim is not None:
            if self.dim != dim1:
                raise ValueError("Dimension mismatch")
        _tensor_data_substitution_dict[self] = data
        _tensor_data_substitution_dict[self.metric] = data

    @data.deleter
    def data(self):
        if self in _tensor_data_substitution_dict:
            del _tensor_data_substitution_dict[self]
        if self.metric in _tensor_data_substitution_dict:
            del _tensor_data_substitution_dict[self.metric]

    @property
    def name(self):
        return self._name

    @property
    def dim(self):
        return self._dim

    @property
    def delta(self):
        return self._delta

    @property
    def eps_dim(self):
        return self._eps_dim

    @property
    def epsilon(self):
        return self._epsilon

    @property
    def dummy_fmt(self):
        return self._dummy_fmt

    def get_kronecker_delta(self):
        sym2 = TensorSymmetry(get_symmetric_group_sgs(2))
        S2 = TensorType([self]*2, sym2)
        delta = S2('KD')
        delta._matrix_behavior = True
        return delta

    def get_epsilon(self):
        if not isinstance(self._eps_dim, int):
            return None
        sym = TensorSymmetry(get_symmetric_group_sgs(self._eps_dim, 1))
        Sdim = TensorType([self]*self._eps_dim, sym)
        epsilon = Sdim('Eps')
        return epsilon

    def __lt__(self, other):
        return self.name < other.name

    def __str__(self):
        return self.name

    __repr__ = __str__


@doctest_depends_on(modules=('numpy',))
class TensorIndex(Basic):
    """
    Represents an abstract tensor index.

    Parameters
    ==========

    name : name of the index, or ``True`` if you want it to be automatically assigned
    tensortype : ``TensorIndexType`` of the index
    is_up :  flag for contravariant index

    Attributes
    ==========

    ``name``
    ``tensortype``
    ``is_up``

    Notes
    =====

    Tensor indices are contracted with the Einstein summation convention.

    An index can be in contravariant or in covariant form; in the latter
    case it is represented prepending a ``-`` to the index name.

    Dummy indices have a name with head given by ``tensortype._dummy_fmt``


    Examples
    ========

    >>> from sympy.tensor.tensor import TensorIndexType, TensorIndex, TensorSymmetry, TensorType, get_symmetric_group_sgs
    >>> Lorentz = TensorIndexType('Lorentz', dummy_fmt='L')
    >>> i = TensorIndex('i', Lorentz); i
    i
    >>> sym1 = TensorSymmetry(*get_symmetric_group_sgs(1))
    >>> S1 = TensorType([Lorentz], sym1)
    >>> A, B = S1('A,B')
    >>> A(i)*B(-i)
    A(L_0)*B(-L_0)

    If you want the index name to be automatically assigned, just put ``True``
    in the ``name`` field, it will be generated using the reserved character
    ``_`` in front of its name, in order to avoid conflicts with possible
    existing indices:

    >>> i0 = TensorIndex(True, Lorentz)
    >>> i0
    _i0
    >>> i1 = TensorIndex(True, Lorentz)
    >>> i1
    _i1
    >>> A(i0)*B(-i1)
    A(_i0)*B(-_i1)
    >>> A(i0)*B(-i0)
    A(L_0)*B(-L_0)
    """
    def __new__(cls, name, tensortype, is_up=True):
        if isinstance(name, string_types):
            name_symbol = Symbol(name)
        elif isinstance(name, Symbol):
            name_symbol = name
        elif name is True:
            name = "_i{0}".format(len(tensortype._autogenerated))
            name_symbol = Symbol(name)
            tensortype._autogenerated.append(name_symbol)
        else:
            raise ValueError("invalid name")

        obj = Basic.__new__(cls, name_symbol, tensortype, S.One if is_up else S.Zero)
        obj._name = str(name)
        obj._tensortype = tensortype
        obj._is_up = is_up
        return obj

    @property
    def name(self):
        return self._name

    @property
    def tensortype(self):
        return self._tensortype

    @property
    def is_up(self):
        return self._is_up

    def _print(self):
        s = self._name
        if not self._is_up:
            s = '-%s' % s
        return s

    def __lt__(self, other):
        return (self._tensortype, self._name) < (other._tensortype, other._name)

    def __neg__(self):
        t1 = TensorIndex(self._name, self._tensortype,
                (not self._is_up))
        return t1

def tensor_indices(s, typ):
    """
    Returns list of tensor indices given their names and their types

    Parameters
    ==========

    s : string of comma separated names of indices

    typ : list of ``TensorIndexType`` of the indices

    Examples
    ========

    >>> from sympy.tensor.tensor import TensorIndexType, tensor_indices
    >>> Lorentz = TensorIndexType('Lorentz', dummy_fmt='L')
    >>> a, b, c, d = tensor_indices('a,b,c,d', Lorentz)
    """
    if isinstance(s, str):
        a = [x.name for x in symbols(s, seq=True)]
    else:
        raise ValueError('expecting a string')

    tilist = [TensorIndex(i, typ) for i in a]
    if len(tilist) == 1:
        return tilist[0]
    return tilist


@doctest_depends_on(modules=('numpy',))
class TensorSymmetry(Basic):
    """
    Monoterm symmetry of a tensor

    Parameters
    ==========

    bsgs : tuple ``(base, sgs)`` BSGS of the symmetry of the tensor

    Attributes
    ==========

    ``base`` : base of the BSGS
    ``generators`` : generators of the BSGS
    ``rank`` : rank of the tensor

    Notes
    =====

    A tensor can have an arbitrary monoterm symmetry provided by its BSGS.
    Multiterm symmetries, like the cyclic symmetry of the Riemann tensor,
    are not covered.

    See Also
    ========

    sympy.combinatorics.tensor_can.get_symmetric_group_sgs

    Examples
    ========

    Define a symmetric tensor

    >>> from sympy.tensor.tensor import TensorIndexType, tensor_indices, TensorSymmetry, TensorType, get_symmetric_group_sgs
    >>> Lorentz = TensorIndexType('Lorentz', dummy_fmt='L')
    >>> sym2 = TensorSymmetry(get_symmetric_group_sgs(2))
    >>> S2 = TensorType([Lorentz]*2, sym2)
    >>> V = S2('V')
    """
    def __new__(cls, *args, **kw_args):
        if len(args) == 1:
            base, generators = args[0]
        elif len(args) == 2:
            base, generators = args
        else:
            raise TypeError("bsgs required, either two separate parameters or one tuple")

        if not isinstance(base, Tuple):
            base = Tuple(*base)
        if not isinstance(generators, Tuple):
            generators = Tuple(*generators)
        obj = Basic.__new__(cls, base, generators, **kw_args)
        return obj

    @property
    def base(self):
        return self.args[0]

    @property
    def generators(self):
        return self.args[1]

    @property
    def rank(self):
        return self.args[1][0].size - 2


def tensorsymmetry(*args):
    """
    Return a ``TensorSymmetry`` object.

    One can represent a tensor with any monoterm slot symmetry group
    using a BSGS.

    ``args`` can be a BSGS
    ``args[0]``    base
    ``args[1]``    sgs

    Usually tensors are in (direct products of) representations
    of the symmetric group;
    ``args`` can be a list of lists representing the shapes of Young tableaux

    Notes
    =====

    For instance:
    ``[[1]]``       vector
    ``[[1]*n]``     symmetric tensor of rank ``n``
    ``[[n]]``       antisymmetric tensor of rank ``n``
    ``[[2, 2]]``    monoterm slot symmetry of the Riemann tensor
    ``[[1],[1]]``   vector*vector
    ``[[2],[1],[1]`` (antisymmetric tensor)*vector*vector

    Notice that with the shape ``[2, 2]`` we associate only the monoterm
    symmetries of the Riemann tensor; this is an abuse of notation,
    since the shape ``[2, 2]`` corresponds usually to the irreducible
    representation characterized by the monoterm symmetries and by the
    cyclic symmetry.

    Examples
    ========

    Symmetric tensor using a Young tableau

    >>> from sympy.tensor.tensor import TensorIndexType, TensorType, tensorsymmetry
    >>> Lorentz = TensorIndexType('Lorentz', dummy_fmt='L')
    >>> sym2 = tensorsymmetry([1, 1])
    >>> S2 = TensorType([Lorentz]*2, sym2)
    >>> V = S2('V')

    Symmetric tensor using a BSGS
    >>> from sympy.tensor.tensor import TensorSymmetry, get_symmetric_group_sgs
    >>> sym2 = tensorsymmetry(*get_symmetric_group_sgs(2))
    >>> S2 = TensorType([Lorentz]*2, sym2)
    >>> V = S2('V')
    """
    from sympy.combinatorics import Permutation

    def tableau2bsgs(a):
        if len(a) == 1:
            # antisymmetric vector
            n = a[0]
            bsgs = get_symmetric_group_sgs(n, 1)
        else:
            if all(x == 1 for x in a):
                # symmetric vector
                n = len(a)
                bsgs = get_symmetric_group_sgs(n)
            elif a == [2, 2]:
                bsgs = riemann_bsgs
            else:
                raise NotImplementedError
        return bsgs

    if not args:
        return TensorSymmetry(Tuple(), Tuple(Permutation(1)))

    if len(args) == 2 and isinstance(args[1][0], Permutation):
        return TensorSymmetry(args)
    base, sgs = tableau2bsgs(args[0])
    for a in args[1:]:
        basex, sgsx = tableau2bsgs(a)
        base, sgs = bsgs_direct_product(base, sgs, basex, sgsx)
    return TensorSymmetry(Tuple(base, sgs))


@doctest_depends_on(modules=('numpy',))
class TensorType(Basic):
    """
    Class of tensor types.

    Parameters
    ==========

    index_types : list of ``TensorIndexType`` of the tensor indices
    symmetry : ``TensorSymmetry`` of the tensor

    Attributes
    ==========

    ``index_types``
    ``symmetry``
    ``types`` : list of ``TensorIndexType`` without repetitions

    Examples
    ========

    Define a symmetric tensor

    >>> from sympy.tensor.tensor import TensorIndexType, tensorsymmetry, TensorType
    >>> Lorentz = TensorIndexType('Lorentz', dummy_fmt='L')
    >>> sym2 = tensorsymmetry([1, 1])
    >>> S2 = TensorType([Lorentz]*2, sym2)
    >>> V = S2('V')
    """
    is_commutative = False

    def __new__(cls, index_types, symmetry, **kw_args):
        assert symmetry.rank == len(index_types)
        obj = Basic.__new__(cls, Tuple(*index_types), symmetry, **kw_args)
        return obj

    @property
    def index_types(self):
        return self.args[0]

    @property
    def symmetry(self):
        return self.args[1]

    @property
    def types(self):
        return sorted(set(self.index_types), key=lambda x: x.name)

    def __str__(self):
        return 'TensorType(%s)' % ([str(x) for x in self.index_types])

    def __call__(self, s, comm=0, matrix_behavior=0):
        """
        Return a TensorHead object or a list of TensorHead objects.

        ``s``  name or string of names

        ``comm``: commutation group number
        see ``_TensorManager.set_comm``

        Examples
        ========

        Define symmetric tensors ``V``, ``W`` and ``G``, respectively
        commuting, anticommuting and with no commutation symmetry

        >>> from sympy.tensor.tensor import TensorIndexType, tensor_indices, tensorsymmetry, TensorType, canon_bp
        >>> Lorentz = TensorIndexType('Lorentz', dummy_fmt='L')
        >>> a, b = tensor_indices('a,b', Lorentz)
        >>> sym2 = tensorsymmetry([1]*2)
        >>> S2 = TensorType([Lorentz]*2, sym2)
        >>> V = S2('V')
        >>> W = S2('W', 1)
        >>> G = S2('G', 2)
        >>> canon_bp(V(a, b)*V(-b, -a))
        V(L_0, L_1)*V(-L_0, -L_1)
        >>> canon_bp(W(a, b)*W(-b, -a))
        0
        """
        if isinstance(s, str):
            names = [x.name for x in symbols(s, seq=True)]
        else:
            raise ValueError('expecting a string')
        if len(names) == 1:
            return TensorHead(names[0], self, comm, matrix_behavior=matrix_behavior)
        else:
            return [TensorHead(name, self, comm, matrix_behavior=matrix_behavior) for name in names]


def tensorhead(name, typ, sym, comm=0, matrix_behavior=0):
    """
    Function generating tensorhead(s).

    Parameters
    ==========

    name : name or sequence of names (as in ``symbol``)

    typ :  index types

    sym :  same as ``*args`` in ``tensorsymmetry``

    comm : commutation group number
    see ``_TensorManager.set_comm``


    Examples
    ========

    >>> from sympy.tensor.tensor import TensorIndexType, tensor_indices, tensorhead
    >>> Lorentz = TensorIndexType('Lorentz', dummy_fmt='L')
    >>> a, b = tensor_indices('a,b', Lorentz)
    >>> A = tensorhead('A', [Lorentz]*2, [[1]*2])
    >>> A(a, -b)
    A(a, -b)

    """
    sym = tensorsymmetry(*sym)
    S = TensorType(typ, sym)
    th = S(name, comm, matrix_behavior=matrix_behavior)
    return th


@doctest_depends_on(modules=('numpy',))
class TensorHead(Basic):
    r"""
    Tensor head of the tensor

    Parameters
    ==========

    name : name of the tensor

    typ : list of TensorIndexType

    comm : commutation group number

    Attributes
    ==========

    ``name``
    ``index_types``
    ``rank``
    ``types``  :  equal to ``typ.types``
    ``symmetry`` : equal to ``typ.symmetry``
    ``comm`` : commutation group

    Notes
    =====

    A ``TensorHead`` belongs to a commutation group, defined by a
    symbol on number ``comm`` (see ``_TensorManager.set_comm``);
    tensors in a commutation group have the same commutation properties;
    by default ``comm`` is ``0``, the group of the commuting tensors.

    Examples
    ========

    >>> from sympy.tensor.tensor import TensorIndexType, tensorsymmetry, TensorType
    >>> Lorentz = TensorIndexType('Lorentz', dummy_fmt='L')
    >>> sym2 = tensorsymmetry([1]*2)
    >>> S2 = TensorType([Lorentz]*2, sym2)
    >>> A = S2('A')

    Examples with ndarray values:

    >>> from sympy.tensor.tensor import tensor_indices, tensorhead
    >>> Lorentz.data = [1, -1, -1, -1]
    >>> i0, i1 = tensor_indices('i0:2', Lorentz)
    >>> A.data = [[j+2*i for j in range(4)] for i in range(4)]

    in order to retrieve data, it is also necessary to specify abstract indices
    enclosed by round brackets, then numerical indices inside square brackets.

    >>> A(i0, i1)[0, 0]
    0
    >>> A(i0, i1)[2, 3] == 3+2*2
    True

    Notice that square brackets create a valued tensor expression instance:

    >>> A(i0, i1)
    A(i0, i1)

    To view the data, just type:

    >>> A.data
    [[0 1 2 3]
     [2 3 4 5]
     [4 5 6 7]
     [6 7 8 9]]

    Turning to a tensor expression, covariant indices get the corresponding
    data corrected by the metric:

    >>> A(i0, -i1).data
    [[0 -1 -2 -3]
     [2 -3 -4 -5]
     [4 -5 -6 -7]
     [6 -7 -8 -9]]

    >>> A(-i0, -i1).data
    [[0 -1 -2 -3]
     [-2 3 4 5]
     [-4 5 6 7]
     [-6 7 8 9]]

    while if all indices are contravariant, the ``ndarray`` remains the same

    >>> A(i0, i1).data
     [[0 1 2 3]
     [2 3 4 5]
     [4 5 6 7]
     [6 7 8 9]]

    When all indices are contracted and data are added to the tensor, accessing
    the data will return a scalar, no numpy object. In fact, numpy ndarrays are
    dropped to scalars if they contain only one element.

    >>> A(i0, -i0)
    A(L_0, -L_0)
    >>> A(i0, -i0).data
    -18

    It is also possible to store symbolic data inside a tensor, for example,
    define a four-momentum-like tensor:

    >>> from sympy import symbols
    >>> P = tensorhead('P', [Lorentz], [[1]])
    >>> E, px, py, pz = symbols('E p_x p_y p_z', positive=True)
    >>> P.data = [E, px, py, pz]

    The contravariant and covariant components are, respectively:

    >>> P(i0).data
    [E p_x p_y p_z]
    >>> P(-i0).data
    [E -p_x -p_y -p_z]

    The contraction of a 1-index tensor by itself is usually indicated by a
    power by two:

    >>> P(i0)**2
    E**2 - p_x**2 - p_y**2 - p_z**2

    As the power by two is clearly identical to `P_\mu P^\mu`, it is
    possible to simply contract the ``TensorHead`` object, without specifying the indices

    >>> P**2
    E**2 - p_x**2 - p_y**2 - p_z**2
    """
    is_commutative = False

    def __new__(cls, name, typ, comm=0, matrix_behavior=0, **kw_args):
        if isinstance(name, string_types):
            name_symbol = Symbol(name)
        elif isinstance(name, Symbol):
            name_symbol = name
        else:
            raise ValueError("invalid name")

        comm2i = TensorManager.comm_symbols2i(comm)

        obj = Basic.__new__(cls, name_symbol, typ, **kw_args)

        obj._matrix_behavior = matrix_behavior

        obj._name = obj.args[0].name
        obj._rank = len(obj.index_types)
        obj._types = typ.types
        obj._symmetry = typ.symmetry
        obj._comm = comm2i
        return obj

    @property
    def name(self):
        return self._name

    @property
    def rank(self):
        return self._rank

    @property
    def types(self):
        return self._types[:]

    @property
    def symmetry(self):
        return self._symmetry

    @property
    def typ(self):
        return self.args[1]

    @property
    def comm(self):
        return self._comm

    @property
    def index_types(self):
        return self.args[1].index_types[:]

    def __lt__(self, other):
        return (self.name, self.index_types) < (other.name, other.index_types)

    def commutes_with(self, other):
        """
        Returns ``0`` if ``self`` and ``other`` commute, ``1`` if they anticommute.

        Returns ``None`` if ``self`` and ``other`` neither commute nor anticommute.
        """
        r = TensorManager.get_comm(self._comm, other._comm)
        return r

    def _print(self):
        return '%s(%s)' %(self.name, ','.join([str(x) for x in self.index_types]))

    def __call__(self, *indices):
        """
        Returns a tensor with indices.

        There is a special behavior in case of indices denoted by ``True``,
        they are considered auto-matrix indices, their slots are automatically
        filled, and confer to the tensor the behavior of a matrix or vector
        upon multiplication with another tensor containing auto-matrix indices
        of the same ``TensorIndexType``. This means indices get summed over the
        same way as in matrix multiplication. For matrix behavior, define two
        auto-matrix indices, for vector behavior define just one.

        Examples
        ========

        >>> from sympy.tensor.tensor import TensorIndexType, tensor_indices, tensorhead
        >>> Lorentz = TensorIndexType('Lorentz', dummy_fmt='L')
        >>> a, b = tensor_indices('a,b', Lorentz)
        >>> A = tensorhead('A', [Lorentz]*2, [[1]*2])
        >>> t = A(a, -b)
        >>> t
        A(a, -b)

        To use the auto-matrix index behavior, just put a ``True`` on the
        desired index position.

        >>> r = A(True, True)
        >>> r
        A(auto_left, -auto_right)

        Here ``auto_left`` and ``auto_right`` are automatically generated
        tensor indices, they are only two for every ``TensorIndexType`` and
        can be assigned to just one or two indices of a given type.

        Auto-matrix indices can be assigned many times in a tensor, if indices
        are of different ``TensorIndexType``

        >>> Spinor = TensorIndexType('Spinor', dummy_fmt='S')
        >>> B = tensorhead('B', [Lorentz, Lorentz, Spinor, Spinor], [[1]*4])
        >>> s = B(True, True, True, True)
        >>> s
        B(auto_left, -auto_right, auto_left, -auto_right)

        Here, ``auto_left`` and ``auto_right`` are repeated twice, but they are
        not the same indices, as they refer to different ``TensorIndexType``s.

        Auto-matrix indices are automatically contracted upon multiplication,

        >>> r*s
        A(auto_left, -L_0)*B(L_0, -auto_right, auto_left, -auto_right)

        The multiplication algorithm has found an ``auto_right`` index in ``A``
        and an ``auto_left`` index in ``B`` referring to the same
        ``TensorIndexType`` (``Lorentz``), so they have been contracted.

        Auto-matrix indices can be accessed from the ``TensorIndexType``:

        >>> Lorentz.auto_right
        auto_right
        >>> Lorentz.auto_left
        auto_left

        There is a special case, in which the ``True`` parameter is not needed
        to declare an auto-matrix index, i.e. when the matrix behavior has been
        declared upon ``TensorHead`` construction, in that case the last one or
        two tensor indices may be omitted, so that they automatically become
        auto-matrix indices:

        >>> C = tensorhead('C', [Lorentz, Lorentz], [[1]*2], matrix_behavior=True)
        >>> C()
        C(auto_left, -auto_right)

        """

        matrix_behavior_kinds = dict()

        if len(indices) != len(self.index_types):
            if not self._matrix_behavior:
                raise ValueError('wrong number of indices')

            # _matrix_behavior is True, so take the last one or two missing
            # indices as auto-matrix indices:
            ldiff = len(self.index_types) - len(indices)
            if ldiff > 2:
                raise ValueError('wrong number of indices')
            if ldiff == 2:
                mat_ind = [len(indices), len(indices) + 1]
            elif ldiff == 1:
                mat_ind = [len(indices)]
            not_equal = True
        else:
            not_equal = False
            mat_ind = [i for i, e in enumerate(indices) if e is True]
            if mat_ind:
                not_equal = True
            indices = tuple([_ for _ in indices if _ is not True])

            for i, el in enumerate(indices):
                if not isinstance(el, TensorIndex):
                    not_equal = True
                    break
                if el._tensortype != self.index_types[i]:
                    not_equal = True
                    break

        if not_equal:
            for el in mat_ind:
                eltyp = self.index_types[el]
                if eltyp in matrix_behavior_kinds:
                    elind = -self.index_types[el].auto_right
                    matrix_behavior_kinds[eltyp].append(elind)
                else:
                    elind = self.index_types[el].auto_left
                    matrix_behavior_kinds[eltyp] = [elind]
                indices = indices[:el] + (elind,) + indices[el:]

        components = [self]
        tids = TIDS.from_components_and_indices(components, indices)

        tmul = TensMul.from_TIDS(S.One, tids)
        tmul._matrix_behavior_kinds = matrix_behavior_kinds

        return tmul

    def __pow__(self, other):
        if self.data is None:
            raise ValueError("No power on abstract tensors.")
        numpy = import_module('numpy')
        metrics = [_.data for _ in self.args[1].args[0]]

        marray = self.data
        for metric in metrics:
            marray = numpy.tensordot(marray, numpy.tensordot(metric, marray, (1, 0)), (0, 0))
        pow2 = marray[()]
        return pow2 ** (Rational(1, 2) * other)

    @property
    def data(self):
        return _tensor_data_substitution_dict[self]

    @data.setter
    def data(self, data):
        data = _TensorDataLazyEvaluator.parse_data(data)
        for dim, indextype in zip(data.shape, self.index_types):
            if indextype.data is None:
                raise ValueError("index type {} has no data associated (needed to raise/lower index)".format(indextype))
            if indextype.dim is None:
                continue
            if dim != indextype.dim:
                raise ValueError("wrong dimension of ndarray")
        _tensor_data_substitution_dict[self] = data

    @data.deleter
    def data(self):
        if self in _tensor_data_substitution_dict:
            del _tensor_data_substitution_dict[self]

    def __iter__(self):
        return self.data.flatten().__iter__()


@doctest_depends_on(modules=('numpy',))
class TensExpr(Basic):
    """
    Abstract base class for tensor expressions

    Notes
    =====

    A tensor expression is an expression formed by tensors;
    currently the sums of tensors are distributed.

    A ``TensExpr`` can be a ``TensAdd`` or a ``TensMul``.

    ``TensAdd`` objects are put in canonical form using the Butler-Portugal
    algorithm for canonicalization under monoterm symmetries.

    ``TensMul`` objects are formed by products of component tensors,
    and include a coefficient, which is a SymPy expression.


    In the internal representation contracted indices are represented
    by ``(ipos1, ipos2, icomp1, icomp2)``, where ``icomp1`` is the position
    of the component tensor with contravariant index, ``ipos1`` is the
    slot which the index occupies in that component tensor.

    Contracted indices are therefore nameless in the internal representation.
    """

    _op_priority = 11.0
    is_commutative = False

    def __neg__(self):
        return self*S.NegativeOne

    def __abs__(self):
        raise NotImplementedError

    def __add__(self, other):
        raise NotImplementedError

    def __radd__(self, other):
        raise NotImplementedError

    def __sub__(self, other):
        raise NotImplementedError

    def __rsub__(self, other):
        raise NotImplementedError

    def __mul__(self, other):
        raise NotImplementedError

    def __rmul__(self, other):
        raise NotImplementedError

    def __pow__(self, other):
        if self.data is None:
            raise ValueError("No power without ndarray data.")
        numpy = import_module('numpy')
        free = self.free

        marray = self.data
        for metric in free:
            marray = numpy.tensordot(
                marray,
                numpy.tensordot(
                    metric[0]._tensortype.data,
                    marray,
                    (1, 0)
                ),
                (0, 0)
            )
        pow2 = marray[()]
        return pow2 ** (Rational(1, 2) * other)

    def __rpow__(self, other):
        raise NotImplementedError

    def __div__(self, other):
        raise NotImplementedError

    def __rdiv__(self, other):
        raise NotImplementedError()

#     def __del__(self):
#         # if the object is being destroyed, make sure that all references
#         # to it will be destroyed, in order to save memory space:
#         if self in _tensor_data_substitution_dict:
#             del _tensor_data_substitution_dict[self]

    __truediv__ = __div__
    __rtruediv__ = __rdiv__

    @doctest_depends_on(modules=('numpy',))
    def get_matrix(self):
        """
        Returns ndarray data as a matrix, if data are available and ndarray
        dimension does not exceed 2.

        Examples
        ========

        >>> from sympy.tensor.tensor import TensorIndexType, tensorsymmetry, TensorType
        >>> from sympy import ones
        >>> Lorentz = TensorIndexType('Lorentz', dummy_fmt='L')
        >>> sym2 = tensorsymmetry([1]*2)
        >>> S2 = TensorType([Lorentz]*2, sym2)
        >>> A = S2('A')

        >>> from sympy.tensor.tensor import tensor_indices, tensorhead
        >>> Lorentz.data = [1, -1, -1, -1]
        >>> i0, i1 = tensor_indices('i0:2', Lorentz)
        >>> A.data = [[j+2*i for j in range(4)] for i in range(4)]
        >>> A(i0, i1).get_matrix()
         Matrix([
        [0, 1, 2, 3],
        [2, 3, 4, 5],
        [4, 5, 6, 7],
        [6, 7, 8, 9]])

        It is possible to perform usual operation on matrices, such as the
        matrix multiplication:

        >>> A(i0, i1).get_matrix()*ones(4, 1)
        Matrix([
        [ 6],
        [14],
        [22],
        [30]])
        """
        if 0 < self.rank <= 2:
            rows = self.data.shape[0]
            columns = self.data.shape[1] if self.rank == 2 else 1
            if self.rank == 2:
                mat_list = [] * rows
                for i in range(rows):
                    mat_list.append([])
                    for j in range(columns):
                        mat_list[i].append(self[i, j])
            else:
                mat_list = [None] * rows
                for i in range(rows):
                    mat_list[i] = self[i]
            return Matrix(mat_list)
        else:
            raise NotImplementedError(
                "missing multidimensional reduction to matrix.")

    def _eval_simplify(self, ratio, measure):
        # this is a way to simplify a tensor expression.

        # This part walks for all `TensorHead`s appearing in the tensor expr
        # and looks for `simplify_this_type`, to specifically act on a subexpr
        # containing one type of `TensorHead` instance only:
        expr = self
        for i in list(set(self.components)):
            if hasattr(i, 'simplify_this_type'):
                expr = i.simplify_this_type(expr)
        # TODO: missing feature, perform metric contraction.
        return expr


@doctest_depends_on(modules=('numpy',))
class TensAdd(TensExpr):
    """
    Sum of tensors

    Parameters
    ==========

    free_args : list of the free indices

    Attributes
    ==========

    ``args`` : tuple of addends
    ``rank`` : rank of the tensor
    ``free_args`` : list of the free indices in sorted order

    Notes
    =====

    Sum of more than one tensor are put automatically in canonical form.

    Examples
    ========

    >>> from sympy.tensor.tensor import TensorIndexType, tensorhead, tensor_indices
    >>> Lorentz = TensorIndexType('Lorentz', dummy_fmt='L')
    >>> a, b = tensor_indices('a,b', Lorentz)
    >>> p, q = tensorhead('p,q', [Lorentz], [[1]])
    >>> t = p(a) + q(a); t
    p(a) + q(a)
    >>> t(b)
    p(b) + q(b)

    Examples with data added to the tensor expression:

    >>> from sympy import eye
    >>> Lorentz.data = [1, -1, -1, -1]
    >>> a, b = tensor_indices('a, b', Lorentz)
    >>> p.data = [2, 3, -2, 7]
    >>> q.data = [2, 3, -2, 7]
    >>> t = p(a) + q(a); t
    p(a) + q(a)
    >>> t(b)
    p(b) + q(b)

    The following are: 2**2 - 3**2 - 2**2 - 7**2 ==> -58

    >>> (p(a)*p(-a)).data
    -58
    >>> p(a)**2
    -58
    """

    def __new__(cls, *args, **kw_args):
        args = [sympify(x) for x in args if x]
        args = TensAdd._tensAdd_flatten(args)

        if not args:
            return S.Zero

        # replace auto-matrix indices so that they are the same in all addends
        args = TensAdd._tensAdd_check_automatrix(args)

        # now check that all addends have the same indices:
        TensAdd._tensAdd_check(args)
        args = Tuple(*args)

        # if TensAdd has only 1 TensMul element in its `args`:
        if len(args) == 1 and isinstance(args[0], TensMul):
            obj = Basic.__new__(cls, *args, **kw_args)
            return obj

        # canonicalize all TensMul
        args = [x.canon_bp() for x in args if x]
        args = [x for x in args if x]

        # if there are no more args (i.e. have cancelled out),
        # just return zero:
        if not args:
            return S.Zero

        # collect canonicalized terms
        args.sort(key=lambda x: (x.components, x.free, x.dum))
        a = TensAdd._tensAdd_collect_terms(args)
        if not a:
            return S.Zero
        # it there is only a component tensor return it
        if len(a) == 1:
            return a[0]

        args = Tuple(*args)
        obj = Basic.__new__(cls, *args, **kw_args)
        obj._args = tuple(a)
        return obj

    @staticmethod
    def _tensAdd_flatten(args):
        # flatten TensAdd, coerce terms which are not tensors to tensors

        if not all(isinstance(x, TensExpr) for x in args):
            args1 = []
            for x in args:
                if isinstance(x, TensExpr):
                    if isinstance(x, TensAdd):
                        args1.extend(list(x.args))
                    else:
                        args1.append(x)
            args1 = [x for x in args1 if isinstance(x, TensExpr) and x._coeff]
            args2 = [x for x in args if not isinstance(x, TensExpr)]
            t1 = TensMul.from_data(Add(*args2), [], [], [])
            args = [t1] + args1
        a = []
        for x in args:
            if isinstance(x, TensAdd):
                a.extend(list(x.args))
            else:
                a.append(x)
        args = [x for x in a if x._coeff]
        return args

    @staticmethod
    def _tensAdd_check_automatrix(args):
        # check that all automatrix indices are the same.

        # if there are no addends, just return.
        if not args:
            return args

        # @type auto_left_types: set
        auto_left_types = set([])
        auto_right_types = set([])
        args_auto_left_types = []
        args_auto_right_types = []
        for i, arg in enumerate(args):
            arg_auto_left_types = set([])
            arg_auto_right_types = set([])
            for index in arg.get_indices():
                # @type index: TensorIndex
                if index in (index._tensortype.auto_left, -index._tensortype.auto_left):
                    auto_left_types.add(index._tensortype)
                    arg_auto_left_types.add(index._tensortype)
                if index in (index._tensortype.auto_right, -index._tensortype.auto_right):
                    auto_right_types.add(index._tensortype)
                    arg_auto_right_types.add(index._tensortype)
            args_auto_left_types.append(arg_auto_left_types)
            args_auto_right_types.append(arg_auto_right_types)
        for arg, aas_left, aas_right in zip(args, args_auto_left_types, args_auto_right_types):
            missing_left = auto_left_types - aas_left
            missing_right = auto_right_types - aas_right
            missing_intersection = missing_left & missing_right
            for j in missing_intersection:
                args[i] *= j.delta(j.auto_left, -j.auto_right)
            if missing_left != missing_right:
                raise ValueError("cannot determine how to add auto-matrix indices on some args")

        return args

    @staticmethod
    def _tensAdd_check(args):
        # check that all addends have the same free indices
        indices0 = set([x[0] for x in args[0].free])
        list_indices = [set([y[0] for y in x.free]) for x in args[1:]]
        if not all(x == indices0 for x in list_indices):
            raise ValueError('all tensors must have the same indices')

    @staticmethod
    def _tensAdd_collect_terms(args):
        # collect TensMul terms differing at most by their coefficient
        a = []
        prev = args[0]
        prev_coeff = prev._coeff
        changed = False

        for x in args[1:]:
            # if x and prev have the same tensor, update the coeff of prev
            if x.components == prev.components \
                    and x.free == prev.free and x.dum == prev.dum:
                prev_coeff = prev_coeff + x._coeff
                changed = True
                op = 0
            else:
                # x and prev are different; if not changed, prev has not
                # been updated; store it
                if not changed:
                    a.append(prev)
                else:
                    # get a tensor from prev with coeff=prev_coeff and store it
                    if prev_coeff:
                        t = TensMul.from_data(prev_coeff, prev.components,
                            prev.free, prev.dum)
                        a.append(t)
                # move x to prev
                op = 1
                pprev, prev = prev, x
                pprev_coeff, prev_coeff = prev_coeff, x._coeff
                changed = False
        # if the case op=0 prev was not stored; store it now
        # in the case op=1 x was not stored; store it now (as prev)
        if op == 0 and prev_coeff:
            prev = TensMul.from_data(prev_coeff, prev.components, prev.free, prev.dum)
            a.append(prev)
        elif op == 1:
            a.append(prev)
        return a

    @property
    def rank(self):
        return self.args[0].rank

    @property
    def free_args(self):
        return self.args[0].free_args

    def __call__(self, *indices):
        """Returns tensor with ordered free indices replaced by ``indices``

        Parameters
        ==========

        indices

        Examples
        ========

        >>> from sympy import Symbol
        >>> from sympy.tensor.tensor import TensorIndexType, tensor_indices, tensorhead
        >>> D = Symbol('D')
        >>> Lorentz = TensorIndexType('Lorentz', dim=D, dummy_fmt='L')
        >>> i0,i1,i2,i3,i4 = tensor_indices('i0:5', Lorentz)
        >>> p, q = tensorhead('p,q', [Lorentz], [[1]])
        >>> g = Lorentz.metric
        >>> t = p(i0)*p(i1) + g(i0,i1)*q(i2)*q(-i2)
        >>> t(i0,i2)
        metric(i0, i2)*q(L_0)*q(-L_0) + p(i0)*p(i2)
        >>> t(i0,i1) - t(i1,i0)
        0
        """
        free_args = self.free_args
        indices = list(indices)
        if [x._tensortype for x in indices] != [x._tensortype for x in free_args]:
            raise ValueError('incompatible types')
        if indices == free_args:
            return self
        index_tuples = list(zip(free_args, indices))
        a = [TensMul(*x.fun_eval(*index_tuples).args) for x in self.args]
        res = TensAdd(*a)

        return res

    def canon_bp(self):
        """
        canonicalize using the Butler-Portugal algorithm for canonicalization
        under monoterm symmetries.
        """
        args = [x.canon_bp() for x in self.args]
        res = TensAdd(*args)
        return res

    def equals(self, other):
        other = sympify(other)
        if isinstance(other, TensMul) and other._coeff == 0:
            return all(x._coeff == 0 for x in self.args)
        if isinstance(other, TensExpr):
            if self.rank != other.rank:
                return False
        if isinstance(other, TensAdd):
            if set(self.args) != set(other.args):
                return False
            else:
                return True
        t = self - other
        if not isinstance(t, TensExpr):
            return t == 0
        else:
            if isinstance(t, TensMul):
                return t._coeff == 0
            else:
                return all(x._coeff == 0 for x in t.args)

    def __eq__(self, other):
        return self.equals(other)

    def __add__(self, other):
        return TensAdd(self, other)

    def __radd__(self, other):
        return TensAdd(other, self)

    def __sub__(self, other):
        return TensAdd(self, -other)

    def __rsub__(self, other):
        return TensAdd(other, -self)

    def __mul__(self, other):
        return TensAdd(*(x*other for x in self.args))

    def __rmul__(self, other):
        return self*other

    def __div__(self, other):
        other = sympify(other)
        if isinstance(other, TensExpr):
            raise ValueError('cannot divide by a tensor')
        return TensAdd(*(x/other for x in self.args))

    def __rdiv__(self, other):
        raise ValueError('cannot divide by a tensor')

    def __getitem__(self, item):
        return self.data[item]

    __truediv__ = __div__
    __truerdiv__ = __rdiv__

    def _hashable_content(self):
        return tuple(self.args)

    def __hash__(self):
        return super(TensAdd, self).__hash__()

    def __ne__(self, other):
        return not (self == other)

    def contract_delta(self, delta):
        args = [x.contract_delta(delta) for x in self.args]
        t = TensAdd(*args)
        return canon_bp(t)

    def contract_metric(self, g):
        """
        Raise or lower indices with the metric ``g``

        Parameters
        ==========

        g :  metric

        contract_all : if True, eliminate all ``g`` which are contracted

        Notes
        =====

        see the ``TensorIndexType`` docstring for the contraction conventions
        """

        args = [x.contract_metric(g) for x in self.args]
        t = TensAdd(*args)
        return canon_bp(t)

    def fun_eval(self, *index_tuples):
        """
        Return a tensor with free indices substituted according to ``index_tuples``

        Parameters
        ==========

        index_types : list of tuples ``(old_index, new_index)``

        Examples
        ========

        >>> from sympy.tensor.tensor import TensorIndexType, tensor_indices, tensorhead
        >>> Lorentz = TensorIndexType('Lorentz', dummy_fmt='L')
        >>> i, j, k, l = tensor_indices('i,j,k,l', Lorentz)
        >>> A, B = tensorhead('A,B', [Lorentz]*2, [[1]*2])
        >>> t = A(i, k)*B(-k, -j) + A(i, -j)
        >>> t.fun_eval((i, k),(-j, l))
        A(k, L_0)*B(l, -L_0) + A(k, l)
        """
        args = self.args
        args1 = []
        for x in args:
            y = x.fun_eval(*index_tuples)
            args1.append(y)
        return TensAdd(*args1)

    def substitute_indices(self, *index_tuples):
        """
        Return a tensor with free indices substituted according to ``index_tuples``

        Parameters
        ==========

        index_types : list of tuples ``(old_index, new_index)``

        Examples
        ========

        >>> from sympy.tensor.tensor import TensorIndexType, tensor_indices, tensorhead
        >>> Lorentz = TensorIndexType('Lorentz', dummy_fmt='L')
        >>> i, j, k, l = tensor_indices('i,j,k,l', Lorentz)
        >>> A, B = tensorhead('A,B', [Lorentz]*2, [[1]*2])
        >>> t = A(i, k)*B(-k, -j); t
        A(i, L_0)*B(-L_0, -j)
        >>> t.substitute_indices((i,j), (j, k))
        A(j, L_0)*B(-L_0, -k)
        """
        args = self.args
        args1 = []
        for x in args:
            y = x.substitute_indices(*index_tuples)
            args1.append(y)
        return TensAdd(*args1)

    def _print(self):
        a = []
        args = self.args
        for x in args:
            a.append(str(x))
        a.sort()
        s = ' + '.join(a)
        s = s.replace('+ -', '- ')
        return s

    @staticmethod
    def from_TIDS_list(coeff, tids_list):
        """
        Given a list of coefficients and a list of ``TIDS`` objects, construct
        a ``TensAdd`` instance, equivalent to the one that would result from
        creating single instances of ``TensMul`` and then adding them.

        Examples
        ========

        >>> from sympy.tensor.tensor import TensorIndexType, tensor_indices, tensorhead, TensAdd
        >>> Lorentz = TensorIndexType('Lorentz', dummy_fmt='L')
        >>> i, j = tensor_indices('i,j', Lorentz)
        >>> A, B = tensorhead('A,B', [Lorentz]*2, [[1]*2])
        >>> eA = 3*A(i, j)
        >>> eB = 2*B(j, i)
        >>> t1 = eA._tids
        >>> t2 = eB._tids
        >>> c1 = eA.coeff
        >>> c2 = eB.coeff
        >>> TensAdd.from_TIDS_list([c1, c2], [t1, t2])
        2*B(i, j) + 3*A(i, j)

        If the coefficient parameter is a scalar, then it will be applied
        as a coefficient on all ``TIDS`` objects.

        >>> TensAdd.from_TIDS_list(4, [t1, t2])
        4*A(i, j) + 4*B(i, j)

        """
        if not isinstance(coeff, (list, tuple, Tuple)):
            coeff = [coeff] * len(tids_list)
        tensmul_list = [TensMul.from_TIDS(c, t) for c, t in zip(coeff, tids_list)]
        return TensAdd(*tensmul_list)

    @property
    def data(self):
        return _tensor_data_substitution_dict[self]

    @data.setter
    def data(self, data):
        # TODO: check data compatibility with properties of tensor.
        _tensor_data_substitution_dict[self] = data

    @data.deleter
    def data(self):
        if self in _tensor_data_substitution_dict:
            del _tensor_data_substitution_dict[self]

    def __iter__(self):
        if not self.data:
            raise ValueError("No iteration on abstract tensors")
        return self.data.flatten().__iter__()


@doctest_depends_on(modules=('numpy',))
class TensMul(TensExpr):
    """
    Product of tensors

    Parameters
    ==========

    coeff : SymPy coefficient of the tensor
    args

    Attributes
    ==========

    ``components`` : list of ``TensorHead`` of the component tensors
    ``types`` : list of nonrepeated ``TensorIndexType``
    ``free`` : list of ``(ind, ipos, icomp)``, see Notes
    ``dum`` : list of ``(ipos1, ipos2, icomp1, icomp2)``, see Notes
    ``ext_rank`` : rank of the tensor counting the dummy indices
    ``rank`` : rank of the tensor
    ``coeff`` : SymPy coefficient of the tensor
    ``free_args`` : list of the free indices in sorted order
    ``is_canon_bp`` : ``True`` if the tensor in in canonical form

    Notes
    =====

    ``args[0]``   list of ``TensorHead`` of the component tensors.

    ``args[1]``   list of ``(ind, ipos, icomp)``
    where ``ind`` is a free index, ``ipos`` is the slot position
    of ``ind`` in the ``icomp``-th component tensor.

    ``args[2]`` list of tuples representing dummy indices.
    ``(ipos1, ipos2, icomp1, icomp2)`` indicates that the contravariant
    dummy index is the ``ipos1``-th slot position in the ``icomp1``-th
    component tensor; the corresponding covariant index is
    in the ``ipos2`` slot position in the ``icomp2``-th component tensor.

    """

    def __new__(cls, coeff, *args, **kw_args):
        coeff = sympify(coeff)

        if len(args) == 2:
            components = args[0]
            indices = args[1]
            tids = TIDS.from_components_and_indices(components, indices)
        elif len(args) == 1:
            tids = args[0]
            components = tids.components
            indices = tids.to_indices()
        else:
            raise TypeError("wrong construction")

        for i in indices:
            if not isinstance(i, TensorIndex):
                raise TypeError("i should be of type TensorIndex")

        t_components = Tuple(*components)
        t_indices = Tuple(*indices)

        obj = Basic.__new__(cls, coeff, t_components, t_indices)
        obj._types = []
        for t in tids.components:
            obj._types.extend(t._types)
        obj._tids = tids
        obj._ext_rank = len(obj._tids.free) + 2*len(obj._tids.dum)
        obj._coeff = coeff
        obj._is_canon_bp = kw_args.get('is_canon_bp', False)
        obj._matrix_behavior_kinds = dict()
        return obj

    @staticmethod
    def from_data(coeff, components, free, dum, **kw_args):
        tids = TIDS(components, free, dum)
        return TensMul.from_TIDS(coeff, tids, **kw_args)

    @staticmethod
    def from_TIDS(coeff, tids, **kw_args):
        return TensMul(coeff, tids, **kw_args)

    @property
    def free_args(self):
        return sorted([x[0] for x in self.free])

    @property
    def components(self):
        return self._tids.components[:]

    @property
    def free(self):
        return self._tids.free[:]

    @property
    def coeff(self):
        return self._coeff

    @property
    def dum(self):
        return self._tids.dum[:]

    @property
    def rank(self):
        return len(self.free)

    @property
    def types(self):
        return self._types[:]

    def equals(self, other):
        if other == 0:
            return self._coeff == 0
        other = sympify(other)
        if not isinstance(other, TensExpr):
            assert not self.components
            return self._coeff == other
        res = self - other
        return res == 0

    def _hashable_content(self):
        # TODO: refactor this, this code has already been used somewhere else
        if not self.components:
            return (self.coeff, tuple(self.components), tuple(self.free), tuple(self.dum))

        new_t, sign = self._tids.sorted_components()
        coeff = -self.coeff if sign == -1 else self.coeff
        g, dummies, msym, v = new_t.canon_args()
        can = canonicalize(g, dummies, msym, *v)
        if can == 0:
            return S.Zero
        t = new_t.perm2tensor(can, True)
        if can[-1] != len(can) - 1:
            coeff = -coeff

        r = (coeff, tuple(t.components), \
                tuple(sorted(t.free)), tuple(sorted(t.dum)))
        return r

    def __hash__(self):
        return super(TensMul, self).__hash__()

    def __eq__(self, other):
        # Basic's equality comparison considers 0 and a zero TensMul
        # as never equal, here is a workaround:
        if other == 0 and self.coeff == 0:
            return True

        # now call the Basic equality method, based on the args:
        return super(TensMul, self).__eq__(other)

    def __ne__(self, other):
        return not self == other

    def get_indices(self):
        """
        Returns the list of indices of the tensor

        The indices are listed in the order in which they appear in the
        component tensors.
        The dummy indices are given a name which does not collide with
        the names of the free indices.

        Examples
        ========

        >>> from sympy.tensor.tensor import TensorIndexType, tensor_indices, tensorhead
        >>> Lorentz = TensorIndexType('Lorentz', dummy_fmt='L')
        >>> m0, m1, m2 = tensor_indices('m0,m1,m2', Lorentz)
        >>> g = Lorentz.metric
        >>> p, q = tensorhead('p,q', [Lorentz], [[1]])
        >>> t = p(m1)*g(m0,m2)
        >>> t.get_indices()
        [m1, m0, m2]
        """
        indices = [None]*self._ext_rank
        start = 0
        pos = 0
        vpos = []
        components = self.components
        for t in components:
            vpos.append(pos)
            pos += t._rank
        cdt = defaultdict(int)
        # if the free indices have names with dummy_fmt, start with an
        # index higher than those for the dummy indices
        # to avoid name collisions
        for indx, ipos, cpos in self.free:
            if indx._name.split('_')[0] == indx._tensortype._dummy_fmt[:-3]:
                cdt[indx._tensortype] = max(cdt[indx._tensortype], int(indx._name.split('_')[1]) + 1)
            start = vpos[cpos]
            indices[start + ipos] = indx
        for ipos1, ipos2, cpos1, cpos2 in self.dum:
            start1 = vpos[cpos1]
            start2 = vpos[cpos2]
            typ1 = components[cpos1].index_types[ipos1]
            assert typ1 == components[cpos2].index_types[ipos2]
            fmt = typ1._dummy_fmt
            nd = cdt[typ1]
            indices[start1 + ipos1] = TensorIndex(fmt % nd, typ1)
            indices[start2 + ipos2] = TensorIndex(fmt % nd, typ1, False)
            cdt[typ1] += 1
        return indices

    def split(self):
        """
        Returns a list of tensors, whose product is ``self``

        Dummy indices contracted among different tensor components
        become free indices with the same name as the one used to
        represent the dummy indices.

        Examples
        ========

        >>> from sympy.tensor.tensor import TensorIndexType, tensor_indices, tensorhead
        >>> Lorentz = TensorIndexType('Lorentz', dummy_fmt='L')
        >>> a, b, c, d = tensor_indices('a,b,c,d', Lorentz)
        >>> A, B = tensorhead('A,B', [Lorentz]*2, [[1]*2])
        >>> t = A(a,b)*B(-b,c)
        >>> t
        A(a, L_0)*B(-L_0, c)
        >>> t.split()
        [A(a, L_0), B(-L_0, c)]
        """
        indices = self.get_indices()
        pos = 0
        components = self.components
        if not components:
            return [TensMul.from_data(self._coeff, [], [], [])]
        res = []
        for t in components:
            t1 = t(*indices[pos:pos + t._rank])
            pos += t._rank
            res.append(t1)
        res[0] = TensMul.from_data(self._coeff, res[0].components, res[0]._tids.free, res[0]._tids.dum, is_canon_bp=res[0]._is_canon_bp)
        return res

    def __add__(self, other):
        return TensAdd(self, other)

    def __radd__(self, other):
        return TensAdd(other, self)

    def __sub__(self, other):
        return TensAdd(self, -other)

    def __rsub__(self, other):
        return TensAdd(other, -self)

    def __mul__(self, other):
        """
        Multiply two tensors using Einstein summation convention.

        If the two tensors have an index in common, one contravariant
        and the other covariant, in their product the indices are summed

        Examples
        ========

        >>> from sympy.tensor.tensor import TensorIndexType, tensor_indices, tensorhead
        >>> Lorentz = TensorIndexType('Lorentz', dummy_fmt='L')
        >>> m0, m1, m2 = tensor_indices('m0,m1,m2', Lorentz)
        >>> g = Lorentz.metric
        >>> p, q = tensorhead('p,q', [Lorentz], [[1]])
        >>> t1 = p(m0)
        >>> t2 = q(-m0)
        >>> t1*t2
        p(L_0)*q(-L_0)
        """
        other = sympify(other)
        if not isinstance(other, TensExpr):
            coeff = self._coeff*other
            tmul = TensMul.from_TIDS(coeff, self._tids, is_canon_bp=self._is_canon_bp)
            tmul._matrix_behavior_kinds = self._matrix_behavior_kinds
            return tmul
        if isinstance(other, TensAdd):
            return TensAdd(*[self*x for x in other.args])

        matrix_behavior_kinds = dict()

        self_matrix_behavior_kinds = self._matrix_behavior_kinds
        other_matrix_behavior_kinds = other._matrix_behavior_kinds

        for key, v1 in self_matrix_behavior_kinds.items():
            if key in other_matrix_behavior_kinds:
                v2 = other_matrix_behavior_kinds[key]
                if len(v1) == 1:
                    other = other.substitute_indices((v2[0], -v1[0]))
                    if len(v2) == 2:
                        matrix_behavior_kinds[key] = (v2[1],)
                elif len(v1) == 2:
                    auto_index = v1[1]._tensortype.auto_index
                    self = self.substitute_indices((v1[1], -auto_index))
                    other = other.substitute_indices((v2[0], auto_index))
                    if len(v2) == 1:
                        matrix_behavior_kinds[key] = (v1[0],)
                    elif len(v2) == 2:
                        matrix_behavior_kinds[key] = (v1[0], v2[1])
            else:
                matrix_behavior_kinds[key] = v1

        for key, v2 in other_matrix_behavior_kinds.items():
            if key in self_matrix_behavior_kinds:
                continue
            matrix_behavior_kinds[key] = v2

        new_tids = self._tids*other._tids
        coeff = self._coeff*other._coeff
        tmul = TensMul.from_TIDS(coeff, new_tids)
        if isinstance(tmul, TensExpr):
            tmul._matrix_behavior_kinds = matrix_behavior_kinds

        return tmul

    def __rmul__(self, other):
        other = sympify(other)
        coeff = other*self._coeff
        tmul = TensMul.from_TIDS(coeff, self._tids)
        tmul._matrix_behavior_kinds = self._matrix_behavior_kinds
        return tmul

    def __div__(self, other):
        other = sympify(other)
        if isinstance(other, TensExpr):
            raise ValueError('cannot divide by a tensor')
        coeff = self._coeff/other
        tmul = TensMul.from_TIDS(coeff, self._tids, is_canon_bp=self._is_canon_bp)
        tmul._matrix_behavior_kinds = self._matrix_behavior_kinds
        return tmul

    def __rdiv__(self, other):
        raise ValueError('cannot divide by a tensor')

    def __getitem__(self, item):
        return self.data[item]

    __truediv__ = __div__
    __truerdiv__ = __rdiv__

    def sorted_components(self):
        """
        Returns a tensor with sorted components
        calling the corresponding method in a ``TIDS`` object.
        """
        new_tids, sign = self._tids.sorted_components()
        coeff = -self._coeff if sign == -1 else self._coeff
        t = TensMul.from_TIDS(coeff, new_tids)
        return t

    def perm2tensor(self, g, canon_bp=False):
        """
        Returns the tensor corresponding to the permutation ``g``

        For further details, see the method in ``TIDS`` with the same name.
        """
        new_tids = self._tids.perm2tensor(g, canon_bp)
        coeff = self._coeff
        if g[-1] != len(g) - 1:
            coeff = -coeff
        res = TensMul.from_TIDS(coeff, new_tids, is_canon_bp=canon_bp)
        res._matrix_behavior_kinds = self._matrix_behavior_kinds
        return res

    def canon_bp(self):
        """
        Canonicalize using the Butler-Portugal algorithm for canonicalization
        under monoterm symmetries.

        Examples
        ========

        >>> from sympy.tensor.tensor import TensorIndexType, tensor_indices, tensorhead
        >>> Lorentz = TensorIndexType('Lorentz', dummy_fmt='L')
        >>> m0, m1, m2 = tensor_indices('m0,m1,m2', Lorentz)
        >>> A = tensorhead('A', [Lorentz]*2, [[2]])
        >>> t = A(m0,-m1)*A(m1,-m0)
        >>> t.canon_bp()
        -A(L_0, L_1)*A(-L_0, -L_1)
        >>> t = A(m0,-m1)*A(m1,-m2)*A(m2,-m0)
        >>> t.canon_bp()
        0
        """
        if self._is_canon_bp:
            return self
        if not self.components:
            return self
        t = self.sorted_components()
        g, dummies, msym, v = t._tids.canon_args()
        can = canonicalize(g, dummies, msym, *v)
        if can == 0:
            return S.Zero
        tmul = t.perm2tensor(can, True)
        tmul._matrix_behavior_kinds = self._matrix_behavior_kinds
        return tmul

    def contract_delta(self, delta):
        t = self.contract_metric(delta)
        return t

    def contract_metric(self, g):
        """
        Raise or lower indices with the metric ``g``

        Parameters
        ==========

        g : metric

        Notes
        =====

        see the ``TensorIndexType`` docstring for the contraction conventions

        Examples
        ========

        >>> from sympy.tensor.tensor import TensorIndexType, tensor_indices, tensorhead
        >>> Lorentz = TensorIndexType('Lorentz', dummy_fmt='L')
        >>> m0, m1, m2 = tensor_indices('m0,m1,m2', Lorentz)
        >>> g = Lorentz.metric
        >>> p, q = tensorhead('p,q', [Lorentz], [[1]])
        >>> t = p(m0)*q(m1)*g(-m0, -m1)
        >>> t.canon_bp()
        metric(L_0, L_1)*p(-L_0)*q(-L_1)
        >>> t.contract_metric(g).canon_bp()
        p(L_0)*q(-L_0)
        """
        components = self.components
        antisym = g.index_types[0].metric_antisym
        #if not any(x == g for x in components):
        #    return self
        # list of positions of the metric ``g``
        gpos = [i for i, x in enumerate(components) if x == g]
        if not gpos:
            return self
        coeff = self._coeff
        tids = self._tids
        dum = tids.dum[:]
        free = tids.free[:]
        elim = set()
        for gposx in gpos:
            if gposx in elim:
                continue
            free1 = [x for x in free if x[-1] == gposx]
            dum1 = [x for x in dum if x[-2] == gposx or x[-1] == gposx]
            if not dum1:
                continue
            elim.add(gposx)
            if len(dum1) == 2:
                if not antisym:
                    dum10, dum11 = dum1
                    if dum10[3] == gposx:
                        # the index with pos p0 and component c0 is contravariant
                        c0 = dum10[2]
                        p0 = dum10[0]
                    else:
                        # the index with pos p0 and component c0 is covariant
                        c0 = dum10[3]
                        p0 = dum10[1]
                    if dum11[3] == gposx:
                        # the index with pos p1 and component c1 is contravariant
                        c1 = dum11[2]
                        p1 = dum11[0]
                    else:
                        # the index with pos p1 and component c1 is covariant
                        c1 = dum11[3]
                        p1 = dum11[1]
                    dum.append((p0, p1, c0, c1))
                else:
                    dum10, dum11 = dum1
                    # change the sign to bring the indices of the metric to contravariant
                    # form; change the sign if dum10 has the metric index in position 0
                    if dum10[3] == gposx:
                        # the index with pos p0 and component c0 is contravariant
                        c0 = dum10[2]
                        p0 = dum10[0]
                        if dum10[1] == 1:
                            coeff = -coeff
                    else:
                        # the index with pos p0 and component c0 is covariant
                        c0 = dum10[3]
                        p0 = dum10[1]
                        if dum10[0] == 0:
                            coeff = -coeff
                    if dum11[3] == gposx:
                        # the index with pos p1 and component c1 is contravariant
                        c1 = dum11[2]
                        p1 = dum11[0]
                        coeff = -coeff
                    else:
                        # the index with pos p1 and component c1 is covariant
                        c1 = dum11[3]
                        p1 = dum11[1]
                    dum.append((p0, p1, c0, c1))

            elif len(dum1) == 1:
                if not antisym:
                    dp0, dp1, dc0, dc1 = dum1[0]
                    if dc0 == dc1:
                        # g(i, -i)
                        typ = g.index_types[0]
                        if typ._dim is None:
                            raise ValueError('dimension not assigned')
                        coeff = coeff*typ._dim

                    else:
                        # g(i0, i1)*p(-i1)
                        if dc0 == gposx:
                            p1 = dp1
                            c1 = dc1
                        else:
                            p1 = dp0
                            c1 = dc0
                        ind, p, c = free1[0]
                        free.append((ind, p1, c1))
                else:
                    dp0, dp1, dc0, dc1 = dum1[0]
                    if dc0 == dc1:
                        # g(i, -i)
                        typ = g.index_types[0]
                        if typ._dim is None:
                            raise ValueError('dimension not assigned')
                        coeff = coeff*typ._dim

                        if dp0 < dp1:
                            # g(i, -i) = -D with antisymmetric metric
                            coeff = -coeff
                    else:
                        # g(i0, i1)*p(-i1)
                        if dc0 == gposx:
                            p1 = dp1
                            c1 = dc1
                            if dp0 == 0:
                                coeff = -coeff
                        else:
                            p1 = dp0
                            c1 = dc0
                        ind, p, c = free1[0]
                        free.append((ind, p1, c1))
            dum = [x for x in dum if x not in dum1]
            free = [x for x in free if x not in free1]

        shift = 0
        shifts = [0]*len(components)
        for i in range(len(components)):
            if i in elim:
                shift += 1
                continue
            shifts[i] = shift
        free = [(ind, p, c - shifts[c]) for (ind, p, c) in free if c not in elim]
        dum = [(p0, p1, c0 - shifts[c0], c1 - shifts[c1]) for  i, (p0, p1, c0, c1) in enumerate(dum) if c0 not in elim and c1 not in elim]
        components = [c for i, c in enumerate(components) if i not in elim]
        tids = TIDS(components, free, dum)
        res = TensMul.from_TIDS(coeff, tids)
        return res

    def substitute_indices(self, *index_tuples):
        """
        Return a tensor with free indices substituted according to ``index_tuples``

        ``index_types`` list of tuples ``(old_index, new_index)``

        Note: this method will neither raise or lower the indices, it will just replace their symbol.

        Examples
        ========

        >>> from sympy.tensor.tensor import TensorIndexType, tensor_indices, tensorhead
        >>> Lorentz = TensorIndexType('Lorentz', dummy_fmt='L')
        >>> i, j, k, l = tensor_indices('i,j,k,l', Lorentz)
        >>> A, B = tensorhead('A,B', [Lorentz]*2, [[1]*2])
        >>> t = A(i, k)*B(-k, -j); t
        A(i, L_0)*B(-L_0, -j)
        >>> t.substitute_indices((i,j), (j, k))
        A(j, L_0)*B(-L_0, -k)
        """
        free = self.free
        free1 = []
        for j, ipos, cpos in free:
            for i, v in index_tuples:
                if i._name == j._name and i._tensortype == j._tensortype:
                    if i._is_up == j._is_up:
                        free1.append((v, ipos, cpos))
                    else:
                        free1.append((-v, ipos, cpos))
                    break
            else:
                free1.append((j, ipos, cpos))

        t = TensMul.from_data(self._coeff, self.components, free1, self.dum)

        # object is rebuilt in order to make sure that all contracted indices get recognized as dummies.
        # t2 = TensMul(*t.args)
        return t

    def fun_eval(self, *index_tuples):
        """
        Return a tensor with free indices substituted according to ``index_tuples``

        ``index_types`` list of tuples ``(old_index, new_index)``

        Examples
        ========

        >>> from sympy.tensor.tensor import TensorIndexType, tensor_indices, tensorhead
        >>> Lorentz = TensorIndexType('Lorentz', dummy_fmt='L')
        >>> i, j, k, l = tensor_indices('i,j,k,l', Lorentz)
        >>> A, B = tensorhead('A,B', [Lorentz]*2, [[1]*2])
        >>> t = A(i, k)*B(-k, -j); t
        A(i, L_0)*B(-L_0, -j)
        >>> t.fun_eval((i, k),(-j, l))
        A(k, L_0)*B(-L_0, l)
        """
        free = self.free
        free1 = []
        for j, ipos, cpos in free:
            # search j in index_tuples
            for i, v in index_tuples:
                if i == j:
                    free1.append((v, ipos, cpos))
                    break
            else:
                free1.append((j, ipos, cpos))
        return TensMul.from_data(self._coeff, self.components, free1, self.dum)

    def __call__(self, *indices):
        """Returns tensor with ordered free indices replaced by ``indices``

        Examples
        ========

        >>> from sympy import Symbol
        >>> from sympy.tensor.tensor import TensorIndexType, tensor_indices, tensorhead
        >>> D = Symbol('D')
        >>> Lorentz = TensorIndexType('Lorentz', dim=D, dummy_fmt='L')
        >>> i0,i1,i2,i3,i4 = tensor_indices('i0:5', Lorentz)
        >>> g = Lorentz.metric
        >>> p, q = tensorhead('p,q', [Lorentz], [[1]])
        >>> t = p(i0)*q(i1)*q(-i1)
        >>> t(i1)
        p(i1)*q(L_0)*q(-L_0)
        """
        free_args = self.free_args
        indices = list(indices)
        if [x._tensortype for x in indices] != [x._tensortype for x in free_args]:
            raise ValueError('incompatible types')
        if indices == free_args:
            return self
        t = self.fun_eval(*list(zip(free_args, indices)))

        # object is rebuilt in order to make sure that all contracted indices
        # get recognized as dummies, but only if there are contracted indices.
        if len(set(i if i.is_up else -i for i in indices)) != len(indices):
            return t.func(*t.args)
        return t

    def _print(self):
        if len(self.components) == 0:
            return str(self._coeff)
        indices = [str(ind) for ind in self.get_indices()]
        pos = 0
        a = []
        for t in self.components:
            if t._rank > 0:
                a.append('%s(%s)' % (t.name, ', '.join(indices[pos:pos + t._rank])))
            else:
                a.append('%s' % t.name)
            pos += t._rank
        res = '*'. join(a)
        if self._coeff == S.One:
            return res
        elif self._coeff == -S.One:
            return '-%s' % res
        if self._coeff.is_Atom:
            return '%s*%s' % (self._coeff, res)
        else:
            return '(%s)*%s' %(self._coeff, res)

    @property
    def data(self):
        dat = _tensor_data_substitution_dict[self]
        if dat is None:
            return None
        return self.coeff * dat

    @data.setter
    def data(self, data):
        # TODO: check data compatibility with properties of tensor.
#         self._tids = VTIDS(self.components, self.free, self.dum, data)
        _tensor_data_substitution_dict[self] = self._tids.data

    @data.deleter
    def data(self):
        if self in _tensor_data_substitution_dict:
            del _tensor_data_substitution_dict[self]

    def __iter__(self):
        if self.data is None:
            raise ValueError("No iteration on abstract tensors")
        return (self.data.flatten()).__iter__()


def canon_bp(p):
    """
    Butler-Portugal canonicalization
    """
    if isinstance(p, TensExpr):
        return p.canon_bp()
    return p

def tensor_mul(*a):
    """
    product of tensors
    """
    if not a:
        return TensMul.from_data(S.One, [], [], [])
    t = a[0]
    for tx in a[1:]:
        t = t*tx
    return t


def riemann_cyclic_replace(t_r):
    """
    replace Riemann tensor with an equivalent expression

    ``R(m,n,p,q) -> 2/3*R(m,n,p,q) - 1/3*R(m,q,n,p) + 1/3*R(m,p,n,q)``

    """
    free = sorted(t_r.free, key=lambda x: x[1])
    m, n, p, q = [x[0] for x in free]
    t0 = S(2)/3*t_r
    t1 = - S(1)/3*t_r.substitute_indices((m,m),(n,q),(p,n),(q,p))
    t2 = S(1)/3*t_r.substitute_indices((m,m),(n,p),(p,n),(q,q))
    t3 = t0 + t1 + t2
    return t3

def riemann_cyclic(t2):
    """
    replace each Riemann tensor with an equivalent expression
    satisfying the cyclic identity.

    This trick is discussed in the reference guide to Cadabra.

    Examples
    ========

    >>> from sympy.tensor.tensor import TensorIndexType, tensor_indices, tensorhead, riemann_cyclic
    >>> Lorentz = TensorIndexType('Lorentz', dummy_fmt='L')
    >>> i, j, k, l = tensor_indices('i,j,k,l', Lorentz)
    >>> R = tensorhead('R', [Lorentz]*4, [[2, 2]])
    >>> t = R(i,j,k,l)*(R(-i,-j,-k,-l) - 2*R(-i,-k,-j,-l))
    >>> riemann_cyclic(t)
    0
    """
    if isinstance(t2, TensMul):
        args = [t2]
    else:
        args = t2.args
    a1 = [x.split() for x in args]
    a2 = [[riemann_cyclic_replace(tx) for tx in y] for y in a1]
    a3 = [tensor_mul(*v) for v in a2]
    t3 = TensAdd(*a3)
    if not t3:
        return t3
    else:
        return canon_bp(t3)

def get_lines(ex, index_type):
    """
    returns ``(lines, traces, rest)`` for an index type,
    where ``lines`` is the list of list of positions of a matrix line,
    ``traces`` is the list of list of traced matrix lines,
    ``rest`` is the rest of the elements ot the tensor.
    """
    def _join_lines(a):
        i = 0
        while i < len(a):
            x = a[i]
            xend = x[-1]
            hit = True
            while hit:
                hit = False
                for j in range(i + 1, len(a)):
                    if j >= len(a):
                        break
                    if a[j][0] == xend:
                        hit = True
                        x.extend(a[j][1:])
                        xend = x[-1]
                        a.pop(j)
            i += 1
        return a

    tids = ex._tids
    components = tids.components
    dt = {}
    for c in components:
        if c in dt:
            continue
        index_types = c.index_types
        a = []
        for i in range(len(index_types)):
            if index_types[i] is index_type:
                a.append(i)
        if len(a) > 2:
            raise ValueError('at most two indices of type %s allowed' % index_type)
        if len(a) == 2:
            dt[c] = a
    dum = tids.dum
    lines = []
    traces = []
    traces1 = []
    for p0, p1, c0, c1 in dum:
        if components[c0] not in dt:
            continue
        if c0 == c1:
            traces.append([c0])
            continue
        ta0 = dt[components[c0]]
        ta1 = dt[components[c1]]
        if p0 not in ta0:
            continue
        if ta0.index(p0) == ta1.index(p1):
            # case gamma(i,s0,-s1)in c0, gamma(j,-s0,s2) in c1;
            # to deal with this case one could add to the position
            # a flag for transposition;
            # one could write [(c0, False), (c1, True)]
            raise NotImplementedError
        # if p0 == ta0[1] then G in pos c0 is mult on the right by G in c1
        # if p0 == ta0[0] then G in pos c1 is mult on the right by G in c0
        ta0 = dt[components[c0]]
        b0, b1 = (c0, c1) if p0 == ta0[1]  else (c1, c0)
        lines1 = lines[:]
        for line in lines:
            if line[-1] == b0:
                if line[0] == b1:
                    n = line.index(min(line))
                    traces1.append(line)
                    traces.append(line[n:] + line[:n])
                else:
                    line.append(b1)
                break
            elif line[0] == b1:
                line.insert(0, b0)
                break
        else:
            lines1.append([b0, b1])

        lines = [x for x in lines1 if x not in traces1]
        lines = _join_lines(lines)
    rest = []
    for line in lines:
        for y in line:
            rest.append(y)
    for line in traces:
        for y in line:
            rest.append(y)
    rest = [x for x in range(len(components)) if x not in rest]

    return lines, traces, rest<|MERGE_RESOLUTION|>--- conflicted
+++ resolved
@@ -31,11 +31,8 @@
 
 from __future__ import print_function, division
 
+import functools
 from collections import defaultdict
-<<<<<<< HEAD
-import functools
-=======
->>>>>>> d1cd7817
 from sympy import Matrix, Rational
 from sympy.combinatorics.tensor_can import get_symmetric_group_sgs, \
     bsgs_direct_product, canonicalize, riemann_bsgs
