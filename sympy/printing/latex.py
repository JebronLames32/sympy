--- conflicted
+++ resolved
@@ -23,7 +23,7 @@
 import mpmath.libmp as mlib
 from mpmath.libmp import prec_to_dps
 
-from sympy.core.compatibility import default_sort_key, range, string_types
+from sympy.core.compatibility import default_sort_key, range
 from sympy.utilities.iterables import has_variety
 
 import re
@@ -135,11 +135,8 @@
         "order": None,
         "symbol_names": {},
         "root_notation": True,
-<<<<<<< HEAD
         "mat_symbol_style": "plain",
-=======
         "imaginary_unit": "i",
->>>>>>> 6fb3ee16
     }
 
     def __init__(self, settings=None):
@@ -2297,12 +2294,8 @@
     fold_short_frac=None, inv_trig_style="abbreviated",
     itex=False, ln_notation=False, long_frac_ratio=None,
     mat_delim="[", mat_str=None, mode="plain", mul_symbol=None,
-<<<<<<< HEAD
     order=None, symbol_names=None, root_notation=True,
-    mat_symbol_style="plain"):
-=======
-    order=None, symbol_names=None, root_notation=True, imaginary_unit="i"):
->>>>>>> 6fb3ee16
+    mat_symbol_style="plain", imaginary_unit="i"):
     r"""Convert the given expression to LaTeX string representation.
 
     Parameters
@@ -2358,16 +2351,13 @@
     root_notation : boolean, optional
         If set to ``False``, exponents of the form 1/n are printed in fractonal form.
         Default is ``True``, to print exponent in root form.
-<<<<<<< HEAD
     mat_symbol_style : string, optional
         Can be either ``plain`` (default) or ``bold``. If set to ``bold``,
         a MatrixSymbol A will be printed as ``\mathbf{A}``, otherwise as ``A``.
-=======
     imaginary_unit : string, optional
         String to use for the imaginary unit. Defined options are "i" (default)
         and "j". Adding "b" or "t" in front gives ``\mathrm`` or ``\text``, so
         "bi" leads to ``\mathrm{i}`` which gives `\mathrm{i}`.
->>>>>>> 6fb3ee16
 
     Notes
     =====
@@ -2493,11 +2483,8 @@
         'order' : order,
         'symbol_names' : symbol_names,
         'root_notation' : root_notation,
-<<<<<<< HEAD
         'mat_symbol_style' : mat_symbol_style,
-=======
         'imaginary_unit' : imaginary_unit,
->>>>>>> 6fb3ee16
     }
 
     return LatexPrinter(settings).doprint(expr)
