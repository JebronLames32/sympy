--- conflicted
+++ resolved
@@ -540,7 +540,6 @@
     def _print_Category(self, category):
         return 'Category("%s")' % category.name
 
-<<<<<<< HEAD
     def _print_BaseScalarField(self, field):
         return field._coord_sys._names[field._index]
 
@@ -553,11 +552,11 @@
             return 'd%s'%field._coord_sys._names[field._index]
         else:
             return 'd(%s)'%self._print(field)
-=======
+
     def _print_Tr(self, expr):
         #TODO : Handle indices
         return "%s(%s)" % ("Tr", self._print(expr.args[0]))
->>>>>>> c077fd4b
+
 
 def sstr(expr, **settings):
     """Returns the expression as a string.
