import warnings
<<<<<<< HEAD
from sympy.core import (
    pi, oo, symbols, Rational, Integer, Float, GoldenRatio, EulerGamma, Catalan,
    Lambda, Dummy, Eq, nan
)
from sympy.functions import (
    Abs, acos, acosh, asin, asinh, atan, atanh, atan2, ceiling, cos, cosh, erf,
    erfc, exp, floor, gamma, log, loggamma, Max, Min, Piecewise, sign, sin, sinh,
    sqrt, tan, tanh
)
=======
from sympy.core import (S, pi, oo, symbols, Rational, Integer, Float, Mod,
                        GoldenRatio, EulerGamma, Catalan, Lambda, Dummy, Eq, nan)
from sympy.functions import (Abs, acos, acosh, asin, asinh, atan, atanh, atan2,
                             ceiling, cos, cosh, erf, erfc, exp, floor, gamma, log,
                             loggamma, Max, Min, Piecewise,
                             sign, sin, sinh, sqrt, tan, tanh)
>>>>>>> 1090d5e3
from sympy.sets import Range
from sympy.logic import ITE
from sympy.codegen import For, aug_assign, Assignment
from sympy.utilities.pytest import raises, XFAIL
from sympy.printing.ccode import CCodePrinter, C89CodePrinter, C99CodePrinter, get_math_macros
from sympy.codegen.ast import (
    AddAugmentedAssignment, Element, Type, FloatType, Declaration, Pointer, Variable, value_const, pointer_const,
    While, Scope, Print, FunctionPrototype, FunctionDefinition, FunctionCall, Statement, Return,
    real, float32, float64, float80, float128, intc
)
from sympy.codegen.cfunctions import expm1, log1p, exp2, log2, fma, log10, Cbrt, hypot, Sqrt
from sympy.codegen.cnodes import restrict
from sympy.utilities.lambdify import implemented_function
from sympy.utilities.exceptions import SymPyDeprecationWarning
from sympy.tensor import IndexedBase, Idx
from sympy.matrices import Matrix, MatrixSymbol

from sympy import ccode

x, y, z = symbols('x,y,z')


def test_printmethod():
    class fabs(Abs):
        def _ccode(self, printer):
            return "fabs(%s)" % printer._print(self.args[0])

    assert ccode(fabs(x)) == "fabs(x)"


def test_ccode_sqrt():
    assert ccode(sqrt(x)) == "sqrt(x)"
    assert ccode(x**0.5) == "sqrt(x)"
    assert ccode(sqrt(x)) == "sqrt(x)"


def test_ccode_Pow():
    assert ccode(x**3) == "pow(x, 3)"
    assert ccode(x**(y**3)) == "pow(x, pow(y, 3))"
    g = implemented_function('g', Lambda(x, 2*x))
    assert ccode(1/(g(x)*3.5)**(x - y**x)/(x**2 + y)) == \
        "pow(3.5*2*x, -x + pow(y, x))/(pow(x, 2) + y)"
    assert ccode(x**-1.0) == '1.0/x'
    assert ccode(x**Rational(2, 3)) == 'pow(x, 2.0/3.0)'
    assert ccode(x**Rational(2, 3), type_aliases={real: float80}) == 'powl(x, 2.0L/3.0L)'
    _cond_cfunc = [(lambda base, exp: exp.is_integer, "dpowi"),
                   (lambda base, exp: not exp.is_integer, "pow")]
    assert ccode(x**3, user_functions={'Pow': _cond_cfunc}) == 'dpowi(x, 3)'
    assert ccode(x**0.5, user_functions={'Pow': _cond_cfunc}) == 'pow(x, 0.5)'
    assert ccode(x**Rational(16, 5), user_functions={'Pow': _cond_cfunc}) == 'pow(x, 16.0/5.0)'
    _cond_cfunc2 = [(lambda base, exp: base == 2, lambda base, exp: 'exp2(%s)' % exp),
                    (lambda base, exp: base != 2, 'pow')]
    # Related to gh-11353
    assert ccode(2**x, user_functions={'Pow': _cond_cfunc2}) == 'exp2(x)'
    assert ccode(x**2, user_functions={'Pow': _cond_cfunc2}) == 'pow(x, 2)'


def test_ccode_Max():
    # Test for gh-11926
    assert ccode(Max(x,x*x),user_functions={"Max":"my_max", "Pow":"my_pow"}) == 'my_max(x, my_pow(x, 2))'


def test_ccode_constants_mathh():
    assert ccode(exp(1)) == "M_E"
    assert ccode(pi) == "M_PI"
    assert ccode(oo, standard='c89') == "HUGE_VAL"
    assert ccode(-oo, standard='c89') == "-HUGE_VAL"
    assert ccode(oo) == "INFINITY"
    assert ccode(-oo, standard='c99') == "-INFINITY"
    assert ccode(pi, type_aliases={real: float80}) == "M_PIl"



def test_ccode_constants_other():
    assert ccode(2*GoldenRatio) == "const double GoldenRatio = %s;\n2*GoldenRatio" % GoldenRatio.evalf(17)
    assert ccode(
        2*Catalan) == "const double Catalan = %s;\n2*Catalan" % Catalan.evalf(17)
    assert ccode(2*EulerGamma) == "const double EulerGamma = %s;\n2*EulerGamma" % EulerGamma.evalf(17)


def test_ccode_Rational():
    assert ccode(Rational(3, 7)) == "3.0/7.0"
    assert ccode(Rational(3, 7), type_aliases={real: float80}) == "3.0L/7.0L"
    assert ccode(Rational(18, 9)) == "2"
    assert ccode(Rational(3, -7)) == "-3.0/7.0"
    assert ccode(Rational(3, -7), type_aliases={real: float80}) == "-3.0L/7.0L"
    assert ccode(Rational(-3, -7)) == "3.0/7.0"
    assert ccode(Rational(-3, -7), type_aliases={real: float80}) == "3.0L/7.0L"
    assert ccode(x + Rational(3, 7)) == "x + 3.0/7.0"
    assert ccode(x + Rational(3, 7), type_aliases={real: float80}) == "x + 3.0L/7.0L"
    assert ccode(Rational(3, 7)*x) == "(3.0/7.0)*x"
    assert ccode(Rational(3, 7)*x, type_aliases={real: float80}) == "(3.0L/7.0L)*x"


def test_ccode_Integer():
    assert ccode(Integer(67)) == "67"
    assert ccode(Integer(-1)) == "-1"


def test_ccode_functions():
    assert ccode(sin(x) ** cos(x)) == "pow(sin(x), cos(x))"


def test_ccode_inline_function():
    x = symbols('x')
    g = implemented_function('g', Lambda(x, 2*x))
    assert ccode(g(x)) == "2*x"
    g = implemented_function('g', Lambda(x, 2*x/Catalan))
    assert ccode(
        g(x)) == "const double Catalan = %s;\n2*x/Catalan" % Catalan.evalf(17)
    A = IndexedBase('A')
    i = Idx('i', symbols('n', integer=True))
    g = implemented_function('g', Lambda(x, x*(1 + x)*(2 + x)))
    assert ccode(g(A[i]), assign_to=A[i]) == (
        "for (int i=0; i<n; i++){\n"
        "   A[i] = (A[i] + 1)*(A[i] + 2)*A[i];\n"
        "}"
    )


def test_ccode_exceptions():
    assert ccode(gamma(x), standard='C99') == "tgamma(x)"
    assert 'not supported in c' in ccode(gamma(x), standard='C89').lower()
    assert ccode(ceiling(x)) == "ceil(x)"
    assert ccode(Abs(x)) == "fabs(x)"
    assert ccode(gamma(x)) == "tgamma(x)"
    r, s = symbols('r,s', real=True)
    assert ccode(Mod(ceiling(r), ceiling(s))) == "((ceil(r)) % (ceil(s)))"
    assert ccode(Mod(r, s)) == "fmod(r, s)"


def test_ccode_user_functions():
    x = symbols('x', integer=False)
    n = symbols('n', integer=True)
    custom_functions = {
        "ceiling": "ceil",
        "Abs": [(lambda x: not x.is_integer, "fabs"), (lambda x: x.is_integer, "abs")],
    }
    assert ccode(ceiling(x), user_functions=custom_functions) == "ceil(x)"
    assert ccode(Abs(x), user_functions=custom_functions) == "fabs(x)"
    assert ccode(Abs(n), user_functions=custom_functions) == "abs(n)"


def test_ccode_boolean():
    assert ccode(True) == "true"
    assert ccode(S.true) == "true"
    assert ccode(False) == "false"
    assert ccode(S.false) == "false"
    assert ccode(x & y) == "x && y"
    assert ccode(x | y) == "x || y"
    assert ccode(~x) == "!x"
    assert ccode(x & y & z) == "x && y && z"
    assert ccode(x | y | z) == "x || y || z"
    assert ccode((x & y) | z) == "z || x && y"
    assert ccode((x | y) & z) == "z && (x || y)"


def test_ccode_Relational():
    from sympy import Eq, Ne, Le, Lt, Gt, Ge
    assert ccode(Eq(x, y)) == "x == y"
    assert ccode(Ne(x, y)) == "x != y"
    assert ccode(Le(x, y)) == "x <= y"
    assert ccode(Lt(x, y)) == "x < y"
    assert ccode(Gt(x, y)) == "x > y"
    assert ccode(Ge(x, y)) == "x >= y"


def test_ccode_Piecewise():
    expr = Piecewise((x, x < 1), (x**2, True))
    assert ccode(expr) == (
            "((x < 1) ? (\n"
            "   x\n"
            ")\n"
            ": (\n"
            "   pow(x, 2)\n"
            "))")
    assert ccode(expr, assign_to="c") == (
            "if (x < 1) {\n"
            "   c = x;\n"
            "}\n"
            "else {\n"
            "   c = pow(x, 2);\n"
            "}")
    expr = Piecewise((x, x < 1), (x + 1, x < 2), (x**2, True))
    assert ccode(expr) == (
            "((x < 1) ? (\n"
            "   x\n"
            ")\n"
            ": ((x < 2) ? (\n"
            "   x + 1\n"
            ")\n"
            ": (\n"
            "   pow(x, 2)\n"
            ")))")
    assert ccode(expr, assign_to='c') == (
            "if (x < 1) {\n"
            "   c = x;\n"
            "}\n"
            "else if (x < 2) {\n"
            "   c = x + 1;\n"
            "}\n"
            "else {\n"
            "   c = pow(x, 2);\n"
            "}")
    # Check that Piecewise without a True (default) condition error
    expr = Piecewise((x, x < 1), (x**2, x > 1), (sin(x), x > 0))
    raises(ValueError, lambda: ccode(expr))


def test_ccode_sinc():
    from sympy import sinc
    expr = sinc(x)
    assert ccode(expr) == (
            "((x != 0) ? (\n"
            "   sin(x)/x\n"
            ")\n"
            ": (\n"
            "   1\n"
            "))")


def test_ccode_Piecewise_deep():
    p = ccode(2*Piecewise((x, x < 1), (x + 1, x < 2), (x**2, True)))
    assert p == (
            "2*((x < 1) ? (\n"
            "   x\n"
            ")\n"
            ": ((x < 2) ? (\n"
            "   x + 1\n"
            ")\n"
            ": (\n"
            "   pow(x, 2)\n"
            ")))")
    expr = x*y*z + x**2 + y**2 + Piecewise((0, x < 0.5), (1, True)) + cos(z) - 1
    assert ccode(expr) == (
            "pow(x, 2) + x*y*z + pow(y, 2) + ((x < 0.5) ? (\n"
            "   0\n"
            ")\n"
            ": (\n"
            "   1\n"
            ")) + cos(z) - 1")
    assert ccode(expr, assign_to='c') == (
            "c = pow(x, 2) + x*y*z + pow(y, 2) + ((x < 0.5) ? (\n"
            "   0\n"
            ")\n"
            ": (\n"
            "   1\n"
            ")) + cos(z) - 1;")


def test_ccode_ITE():
    expr = ITE(x < 1, y, z)
    assert ccode(expr) == (
            "((x < 1) ? (\n"
            "   y\n"
            ")\n"
            ": (\n"
            "   z\n"
            "))")


def test_ccode_settings():
    raises(TypeError, lambda: ccode(sin(x), method="garbage"))


def test_ccode_Indexed():
    from sympy.tensor import IndexedBase, Idx
    from sympy import symbols
    s, n, m, o = symbols('s n m o', integer=True)
    i, j, k = Idx('i', n), Idx('j', m), Idx('k', o)

    x = IndexedBase('x')[j]
    A = IndexedBase('A')[i, j]
    B = IndexedBase('B')[i, j, k]

    with warnings.catch_warnings():
        warnings.filterwarnings("ignore", category=SymPyDeprecationWarning)
        p = CCodePrinter()
        p._not_c = set()

        assert p._print_Indexed(x) == 'x[j]'
        assert p._print_Indexed(A) == 'A[%s]' % (m*i+j)
        assert p._print_Indexed(B) == 'B[%s]' % (i*o*m+j*o+k)
        assert p._not_c == set()

        A = IndexedBase('A', shape=(5,3))[i, j]
        assert p._print_Indexed(A) == 'A[%s]' % (3*i + j)

        A = IndexedBase('A', shape=(5,3), strides='F')[i, j]
        assert ccode(A) == 'A[%s]' % (i + 5*j)

        A = IndexedBase('A', shape=(29,29), strides=(1, s), offset=o)[i, j]
        assert ccode(A) == 'A[o + s*j + i]'

        Abase = IndexedBase('A', strides=(s, m, n), offset=o)
        assert ccode(Abase[i, j, k]) == 'A[m*j + n*k + o + s*i]'
        assert ccode(Abase[2, 3, k]) == 'A[3*m + n*k + o + 2*s]'


def test_Element():
    assert ccode(Element('x', 'ij')) == 'x[i][j]'
    assert ccode(Element('x', 'ij', strides='kl', offset='o')) == 'x[i*k + j*l + o]'


def test_ccode_Indexed_without_looking_for_contraction():
    len_y = 5
    y = IndexedBase('y', shape=(len_y,))
    x = IndexedBase('x', shape=(len_y,))
    Dy = IndexedBase('Dy', shape=(len_y-1,))
    i = Idx('i', len_y-1)
    e=Eq(Dy[i], (y[i+1]-y[i])/(x[i+1]-x[i]))
    code0 = ccode(e.rhs, assign_to=e.lhs, contract=False)
    assert code0 == 'Dy[i] = (y[%s] - y[i])/(x[%s] - x[i]);' % (i + 1, i + 1)


def test_ccode_loops_matrix_vector():
    n, m = symbols('n m', integer=True)
    A = IndexedBase('A')
    x = IndexedBase('x')
    y = IndexedBase('y')
    i = Idx('i', m)
    j = Idx('j', n)

    s = (
        'for (int i=0; i<m; i++){\n'
        '   y[i] = 0;\n'
        '}\n'
        'for (int i=0; i<m; i++){\n'
        '   for (int j=0; j<n; j++){\n'
        '      y[i] = A[%s]*x[j] + y[i];\n' % (i*n + j) +\
        '   }\n'
        '}'
    )
    assert ccode(A[i, j]*x[j], assign_to=y[i]) == s


def test_dummy_loops():
    i, m = symbols('i m', integer=True, cls=Dummy)
    x = IndexedBase('x')
    y = IndexedBase('y')
    i = Idx(i, m)

    expected = (
        'for (int i_%(icount)i=0; i_%(icount)i<m_%(mcount)i; i_%(icount)i++){\n'
        '   y[i_%(icount)i] = x[i_%(icount)i];\n'
        '}'
    ) % {'icount': i.label.dummy_index, 'mcount': m.dummy_index}

    assert ccode(x[i], assign_to=y[i]) == expected


def test_ccode_loops_add():
    from sympy.tensor import IndexedBase, Idx
    from sympy import symbols
    n, m = symbols('n m', integer=True)
    A = IndexedBase('A')
    x = IndexedBase('x')
    y = IndexedBase('y')
    z = IndexedBase('z')
    i = Idx('i', m)
    j = Idx('j', n)

    s = (
        'for (int i=0; i<m; i++){\n'
        '   y[i] = x[i] + z[i];\n'
        '}\n'
        'for (int i=0; i<m; i++){\n'
        '   for (int j=0; j<n; j++){\n'
        '      y[i] = A[%s]*x[j] + y[i];\n' % (i*n + j) +\
        '   }\n'
        '}'
    )
    assert ccode(A[i, j]*x[j] + x[i] + z[i], assign_to=y[i]) == s


def test_ccode_loops_multiple_contractions():
    from sympy.tensor import IndexedBase, Idx
    from sympy import symbols
    n, m, o, p = symbols('n m o p', integer=True)
    a = IndexedBase('a')
    b = IndexedBase('b')
    y = IndexedBase('y')
    i = Idx('i', m)
    j = Idx('j', n)
    k = Idx('k', o)
    l = Idx('l', p)

    s = (
        'for (int i=0; i<m; i++){\n'
        '   y[i] = 0;\n'
        '}\n'
        'for (int i=0; i<m; i++){\n'
        '   for (int j=0; j<n; j++){\n'
        '      for (int k=0; k<o; k++){\n'
        '         for (int l=0; l<p; l++){\n'
        '            y[i] = a[%s]*b[%s] + y[i];\n' % (i*n*o*p + j*o*p + k*p + l, j*o*p + k*p + l) +\
        '         }\n'
        '      }\n'
        '   }\n'
        '}'
    )
    assert ccode(b[j, k, l]*a[i, j, k, l], assign_to=y[i]) == s


def test_ccode_loops_addfactor():
    from sympy.tensor import IndexedBase, Idx
    from sympy import symbols
    n, m, o, p = symbols('n m o p', integer=True)
    a = IndexedBase('a')
    b = IndexedBase('b')
    c = IndexedBase('c')
    y = IndexedBase('y')
    i = Idx('i', m)
    j = Idx('j', n)
    k = Idx('k', o)
    l = Idx('l', p)

    s = (
        'for (int i=0; i<m; i++){\n'
        '   y[i] = 0;\n'
        '}\n'
        'for (int i=0; i<m; i++){\n'
        '   for (int j=0; j<n; j++){\n'
        '      for (int k=0; k<o; k++){\n'
        '         for (int l=0; l<p; l++){\n'
        '            y[i] = (a[%s] + b[%s])*c[%s] + y[i];\n' % (i*n*o*p + j*o*p + k*p + l, i*n*o*p + j*o*p + k*p + l, j*o*p + k*p + l) +\
        '         }\n'
        '      }\n'
        '   }\n'
        '}'
    )
    assert ccode((a[i, j, k, l] + b[i, j, k, l])*c[j, k, l], assign_to=y[i]) == s


def test_ccode_loops_multiple_terms():
    from sympy.tensor import IndexedBase, Idx
    from sympy import symbols
    n, m, o, p = symbols('n m o p', integer=True)
    a = IndexedBase('a')
    b = IndexedBase('b')
    c = IndexedBase('c')
    y = IndexedBase('y')
    i = Idx('i', m)
    j = Idx('j', n)
    k = Idx('k', o)

    s0 = (
        'for (int i=0; i<m; i++){\n'
        '   y[i] = 0;\n'
        '}\n'
    )
    s1 = (
        'for (int i=0; i<m; i++){\n'
        '   for (int j=0; j<n; j++){\n'
        '      for (int k=0; k<o; k++){\n'
        '         y[i] = b[j]*b[k]*c[%s] + y[i];\n' % (i*n*o + j*o + k) +\
        '      }\n'
        '   }\n'
        '}\n'
    )
    s2 = (
        'for (int i=0; i<m; i++){\n'
        '   for (int k=0; k<o; k++){\n'
        '      y[i] = a[%s]*b[k] + y[i];\n' % (i*o + k) +\
        '   }\n'
        '}\n'
    )
    s3 = (
        'for (int i=0; i<m; i++){\n'
        '   for (int j=0; j<n; j++){\n'
        '      y[i] = a[%s]*b[j] + y[i];\n' % (i*n + j) +\
        '   }\n'
        '}\n'
    )
    c = ccode(b[j]*a[i, j] + b[k]*a[i, k] + b[j]*b[k]*c[i, j, k], assign_to=y[i])
    assert (c == s0 + s1 + s2 + s3[:-1] or
            c == s0 + s1 + s3 + s2[:-1] or
            c == s0 + s2 + s1 + s3[:-1] or
            c == s0 + s2 + s3 + s1[:-1] or
            c == s0 + s3 + s1 + s2[:-1] or
            c == s0 + s3 + s2 + s1[:-1])


def test_dereference_printing():
    expr = x + y + sin(z) + z
    assert ccode(expr, dereference=[z]) == "x + y + (*z) + sin((*z))"


def test_Matrix_printing():
    # Test returning a Matrix
    mat = Matrix([x*y, Piecewise((2 + x, y>0), (y, True)), sin(z)])
    A = MatrixSymbol('A', 3, 1)
    assert ccode(mat, A) == (
        "A[0] = x*y;\n"
        "if (y > 0) {\n"
        "   A[1] = x + 2;\n"
        "}\n"
        "else {\n"
        "   A[1] = y;\n"
        "}\n"
        "A[2] = sin(z);")
    # Test using MatrixElements in expressions
    expr = Piecewise((2*A[2, 0], x > 0), (A[2, 0], True)) + sin(A[1, 0]) + A[0, 0]
    assert ccode(expr) == (
        "((x > 0) ? (\n"
        "   2*A[2]\n"
        ")\n"
        ": (\n"
        "   A[2]\n"
        ")) + sin(A[1]) + A[0]")
    # Test using MatrixElements in a Matrix
    q = MatrixSymbol('q', 5, 1)
    M = MatrixSymbol('M', 3, 3)
    m = Matrix([[sin(q[1,0]), 0, cos(q[2,0])],
        [q[1,0] + q[2,0], q[3, 0], 5],
        [2*q[4, 0]/q[1,0], sqrt(q[0,0]) + 4, 0]])
    assert ccode(m, M) == (
        "M[0] = sin(q[1]);\n"
        "M[1] = 0;\n"
        "M[2] = cos(q[2]);\n"
        "M[3] = q[1] + q[2];\n"
        "M[4] = q[3];\n"
        "M[5] = 5;\n"
        "M[6] = 2*q[4]/q[1];\n"
        "M[7] = sqrt(q[0]) + 4;\n"
        "M[8] = 0;")


def test_ccode_reserved_words():
    x, y = symbols('x, if')
    with raises(ValueError):
        ccode(y**2, error_on_reserved=True, standard='C99')
    assert ccode(y**2) == 'pow(if_, 2)'
    assert ccode(x * y**2, dereference=[y]) == 'pow((*if_), 2)*x'
    assert ccode(y**2, reserved_word_suffix='_unreserved') == 'pow(if_unreserved, 2)'


def test_ccode_sign():
    expr1, ref1 = sign(x) * y, 'y*(((x) > 0) - ((x) < 0))'
    expr2, ref2 = sign(cos(x)), '(((cos(x)) > 0) - ((cos(x)) < 0))'
    expr3, ref3 = sign(2 * x + x**2) * x + x**2, 'pow(x, 2) + x*(((pow(x, 2) + 2*x) > 0) - ((pow(x, 2) + 2*x) < 0))'
    assert ccode(expr1) == ref1
    assert ccode(expr1, 'z') == 'z = %s;' % ref1
    assert ccode(expr2) == ref2
    assert ccode(expr3) == ref3

def test_ccode_Assignment():
    assert ccode(Assignment(x, y + z)) == 'x = y + z;'
    assert ccode(aug_assign(x, '+', y + z)) == 'x += y + z;'


def test_ccode_For():
    f = For(x, Range(0, 10, 2), [aug_assign(y, '*', x)])
    assert ccode(f) == ("for (x = 0; x < 10; x += 2) {\n"
                        "   y *= x;\n"
                        "}")

def test_ccode_Max_Min():
    assert ccode(Max(x, 0), standard='C89') == '((0 > x) ? 0 : x)'
    assert ccode(Max(x, 0), standard='C99') == 'fmax(0, x)'
    assert ccode(Min(x, 0, sqrt(x)), standard='c89') == (
        '((0 < ((x < sqrt(x)) ? x : sqrt(x))) ? 0 : ((x < sqrt(x)) ? x : sqrt(x)))'
    )

def test_ccode_standard():
    assert ccode(expm1(x), standard='c99') == 'expm1(x)'
    assert ccode(nan, standard='c99') == 'NAN'
    assert ccode(float('nan'), standard='c99') == 'NAN'


def test_CCodePrinter():
    with warnings.catch_warnings():
        warnings.filterwarnings("error", category=SymPyDeprecationWarning)
        with raises(SymPyDeprecationWarning):
            CCodePrinter()
    with warnings.catch_warnings():
        warnings.filterwarnings("ignore", category=SymPyDeprecationWarning)
        assert CCodePrinter().language == 'C'


def test_C89CodePrinter():
    c89printer = C89CodePrinter()
    assert c89printer.language == 'C'
    assert c89printer.standard == 'C89'
    assert 'void' in c89printer.reserved_words
    assert 'template' not in c89printer.reserved_words


def test_C99CodePrinter():
    assert C99CodePrinter().doprint(expm1(x)) == 'expm1(x)'
    assert C99CodePrinter().doprint(log1p(x)) == 'log1p(x)'
    assert C99CodePrinter().doprint(exp2(x)) == 'exp2(x)'
    assert C99CodePrinter().doprint(log2(x)) == 'log2(x)'
    assert C99CodePrinter().doprint(fma(x, y, -z)) == 'fma(x, y, -z)'
    assert C99CodePrinter().doprint(log10(x)) == 'log10(x)'
    assert C99CodePrinter().doprint(Cbrt(x)) == 'cbrt(x)'  # note Cbrt due to cbrt already taken.
    assert C99CodePrinter().doprint(hypot(x, y)) == 'hypot(x, y)'
    assert C99CodePrinter().doprint(loggamma(x)) == 'lgamma(x)'
    assert C99CodePrinter().doprint(Max(x, 3, x**2)) == 'fmax(3, fmax(x, pow(x, 2)))'
    assert C99CodePrinter().doprint(Min(x, 3)) == 'fmin(3, x)'
    c99printer = C99CodePrinter()
    assert c99printer.language == 'C'
    assert c99printer.standard == 'C99'
    assert 'restrict' in c99printer.reserved_words
    assert 'using' not in c99printer.reserved_words


@XFAIL
def test_C99CodePrinter__precision_f80():
    f80_printer = C99CodePrinter(dict(type_aliases={real: float80}))
    assert f80_printer.doprint(sin(x+Float('2.1'))) == 'sinl(x + 2.1L)'


def test_C99CodePrinter__precision():
    n = symbols('n', integer=True)
    f32_printer = C99CodePrinter(dict(type_aliases={real: float32}))
    f64_printer = C99CodePrinter(dict(type_aliases={real: float64}))
    f80_printer = C99CodePrinter(dict(type_aliases={real: float80}))
    assert f32_printer.doprint(sin(x+2.1)) == 'sinf(x + 2.1F)'
    assert f64_printer.doprint(sin(x+2.1)) == 'sin(x + 2.1000000000000001)'
    assert f80_printer.doprint(sin(x+Float('2.0'))) == 'sinl(x + 2.0L)'

    for printer, suffix in zip([f32_printer, f64_printer, f80_printer], ['f', '', 'l']):
        def check(expr, ref):
            assert printer.doprint(expr) == ref.format(s=suffix, S=suffix.upper())
        check(Abs(n), 'abs(n)')
        check(Abs(x + 2.0), 'fabs{s}(x + 2.0{S})')
        check(sin(x + 4.0)**cos(x - 2.0), 'pow{s}(sin{s}(x + 4.0{S}), cos{s}(x - 2.0{S}))')
        check(exp(x*8.0), 'exp{s}(8.0{S}*x)')
        check(exp2(x), 'exp2{s}(x)')
        check(expm1(x*4.0), 'expm1{s}(4.0{S}*x)')
        check(Mod(n, 2), '((n) % (2))')
        check(Mod(2*n + 3, 3*n + 5), '((2*n + 3) % (3*n + 5))')
        check(Mod(x + 2.0, 3.0), 'fmod{s}(1.0{S}*x + 2.0{S}, 3.0{S})')
        check(Mod(x, 2.0*x + 3.0), 'fmod{s}(1.0{S}*x, 2.0{S}*x + 3.0{S})')
        check(log(x/2), 'log{s}((1.0{S}/2.0{S})*x)')
        check(log10(3*x/2), 'log10{s}((3.0{S}/2.0{S})*x)')
        check(log2(x*8.0), 'log2{s}(8.0{S}*x)')
        check(log1p(x), 'log1p{s}(x)')
        check(2**x, 'pow{s}(2, x)')
        check(2.0**x, 'pow{s}(2.0{S}, x)')
        check(x**3, 'pow{s}(x, 3)')
        check(x**4.0, 'pow{s}(x, 4.0{S})')
        check(sqrt(3+x), 'sqrt{s}(x + 3)')
        check(Cbrt(x-2.0), 'cbrt{s}(x - 2.0{S})')
        check(hypot(x, y), 'hypot{s}(x, y)')
        check(sin(3.*x + 2.), 'sin{s}(3.0{S}*x + 2.0{S})')
        check(cos(3.*x - 1.), 'cos{s}(3.0{S}*x - 1.0{S})')
        check(tan(4.*y + 2.), 'tan{s}(4.0{S}*y + 2.0{S})')
        check(asin(3.*x + 2.), 'asin{s}(3.0{S}*x + 2.0{S})')
        check(acos(3.*x + 2.), 'acos{s}(3.0{S}*x + 2.0{S})')
        check(atan(3.*x + 2.), 'atan{s}(3.0{S}*x + 2.0{S})')
        check(atan2(3.*x, 2.*y), 'atan2{s}(3.0{S}*x, 2.0{S}*y)')

        check(sinh(3.*x + 2.), 'sinh{s}(3.0{S}*x + 2.0{S})')
        check(cosh(3.*x - 1.), 'cosh{s}(3.0{S}*x - 1.0{S})')
        check(tanh(4.0*y + 2.), 'tanh{s}(4.0{S}*y + 2.0{S})')
        check(asinh(3.*x + 2.), 'asinh{s}(3.0{S}*x + 2.0{S})')
        check(acosh(3.*x + 2.), 'acosh{s}(3.0{S}*x + 2.0{S})')
        check(atanh(3.*x + 2.), 'atanh{s}(3.0{S}*x + 2.0{S})')
        check(erf(42.*x), 'erf{s}(42.0{S}*x)')
        check(erfc(42.*x), 'erfc{s}(42.0{S}*x)')
        check(gamma(x), 'tgamma{s}(x)')
        check(loggamma(x), 'lgamma{s}(x)')

        check(ceiling(x + 2.), "ceil{s}(x + 2.0{S})")
        check(floor(x + 2.), "floor{s}(x + 2.0{S})")
        check(fma(x, y, -z), 'fma{s}(x, y, -z)')
        check(Max(x, 8.0, x**4.0), 'fmax{s}(8.0{S}, fmax{s}(x, pow{s}(x, 4.0{S})))')
        check(Min(x, 2.0), 'fmin{s}(2.0{S}, x)')


def test_get_math_macros():
    macros = get_math_macros()
    assert macros[exp(1)] == 'M_E'
    assert macros[1/Sqrt(2)] == 'M_SQRT1_2'


def test_ccode_Declaration():
    i = symbols('i', integer=True)
    var1 = Variable(i, type=Type.from_expr(i))
    dcl1 = Declaration(var1)
    assert ccode(dcl1) == 'int i'

    var2 = Variable(x, type=float32, attrs={value_const})
    dcl2a = Declaration(var2)
    assert ccode(dcl2a) == 'const float x'
    dcl2b = var2.as_Declaration(value=pi)
    assert ccode(dcl2b) == 'const float x = M_PI'

    var3 = Variable(y, type=Type('bool'))
    dcl3 = Declaration(var3)
    printer = C89CodePrinter()
    assert 'stdbool.h' not in printer.headers
    assert printer.doprint(dcl3) == 'bool y'
    assert 'stdbool.h' in printer.headers

    u = symbols('u', real=True)
    ptr4 = Pointer.deduced(u, attrs={pointer_const, restrict})
    dcl4 = Declaration(ptr4)
    assert ccode(dcl4) == 'double * const restrict u'

    var5 = Variable(x, Type('__float128'), attrs={value_const})
    dcl5a = Declaration(var5)
    assert ccode(dcl5a) == 'const __float128 x'
    var5b = Variable(var5.symbol, var5.type, pi, attrs=var5.attrs)
    dcl5b = Declaration(var5b)
    assert ccode(dcl5b) == 'const __float128 x = M_PI'


def test_C99CodePrinter_custom_type():
    # We will look at __float128 (new in glibc 2.26)
    f128 = FloatType('_Float128', float128.nbits, float128.nmant, float128.nexp)
    p128 = C99CodePrinter(dict(
        type_aliases={real: f128},
        type_literal_suffixes={f128: 'Q'},
        type_func_suffixes={f128: 'f128'},
        type_math_macro_suffixes={
            real: 'f128',
            f128: 'f128'
        },
        type_macros={
            f128: ('__STDC_WANT_IEC_60559_TYPES_EXT__',)
        }
    ))
    assert p128.doprint(x) == 'x'
    assert not p128.headers
    assert not p128.libraries
    assert not p128.macros
    assert p128.doprint(2.0) == '2.0Q'
    assert not p128.headers
    assert not p128.libraries
    assert p128.macros == {'__STDC_WANT_IEC_60559_TYPES_EXT__'}

    assert p128.doprint(Rational(1, 2)) == '1.0Q/2.0Q'
    assert p128.doprint(sin(x)) == 'sinf128(x)'
    assert p128.doprint(cos(2., evaluate=False)) == 'cosf128(2.0Q)'

    var5 = Variable(x, f128, attrs={value_const})

    dcl5a = Declaration(var5)
    assert ccode(dcl5a) == 'const _Float128 x'
    var5b = Variable(x, f128, pi, attrs={value_const})
    dcl5b = Declaration(var5b)
    assert p128.doprint(dcl5b) == 'const _Float128 x = M_PIf128'
    var5b = Variable(x, f128, value=Catalan.evalf(38), attrs={value_const})
    dcl5c = Declaration(var5b)
    assert p128.doprint(dcl5c) == 'const _Float128 x = %sQ' % Catalan.evalf(f128.decimal_dig)


def test_MatrixElement_printing():
    # test cases for issue #11821
    A = MatrixSymbol("A", 1, 3)
    B = MatrixSymbol("B", 1, 3)
    C = MatrixSymbol("C", 1, 3)

    assert(ccode(A[0, 0]) == "A[0]")
    assert(ccode(3 * A[0, 0]) == "3*A[0]")

    F = C[0, 0].subs(C, A - B)
    assert(ccode(F) == "((-1)*B + A)[0]")


def test_subclass_CCodePrinter():
    # issue gh-12687
    class MySubClass(CCodePrinter):
        pass


def test_ccode_math_macros():
    assert ccode(z + exp(1)) == 'z + M_E'
    assert ccode(z + log2(exp(1))) == 'z + M_LOG2E'
    assert ccode(z + 1/log(2)) == 'z + M_LOG2E'
    assert ccode(z + log(2)) == 'z + M_LN2'
    assert ccode(z + log(10)) == 'z + M_LN10'
    assert ccode(z + pi) == 'z + M_PI'
    assert ccode(z + pi/2) == 'z + M_PI_2'
    assert ccode(z + pi/4) == 'z + M_PI_4'
    assert ccode(z + 1/pi) == 'z + M_1_PI'
    assert ccode(z + 2/pi) == 'z + M_2_PI'
    assert ccode(z + 2/sqrt(pi)) == 'z + M_2_SQRTPI'
    assert ccode(z + 2/Sqrt(pi)) == 'z + M_2_SQRTPI'
    assert ccode(z + sqrt(2)) == 'z + M_SQRT2'
    assert ccode(z + Sqrt(2)) == 'z + M_SQRT2'
    assert ccode(z + 1/sqrt(2)) == 'z + M_SQRT1_2'
    assert ccode(z + 1/Sqrt(2)) == 'z + M_SQRT1_2'


def test_ccode_Type():
    assert ccode(Type('float')) == 'float'
    assert ccode(intc) == 'int'


def test_ccode_codegen_ast():
    assert ccode(While(abs(x) > 1, [aug_assign(x, '-', 1)])) == (
        'while (fabs(x) > 1) {\n'
        '   x -= 1;\n'
        '}'
    )
    assert ccode(Scope([AddAugmentedAssignment(x, 1)])) == (
        '{\n'
        '   x += 1;\n'
        '}'
    )
    inp_x = Declaration(Variable(x, type=real))
    assert ccode(FunctionPrototype(real, 'pwer', [inp_x])) == 'double pwer(double x)'
    assert ccode(FunctionDefinition(real, 'pwer', [inp_x], [Assignment(x, x**2)])) == (
        'double pwer(double x){\n'
        '   x = pow(x, 2);\n'
        '}'
    )

    # explicit wrapping node for statement:
    assert ccode(Statement(x)) == 'x;'
    assert ccode(Statement(Print([x, y], "%d %d"))) == 'printf("%d %d", x, y);'
    assert ccode(Statement(FunctionCall('pwer', [x]))) == 'pwer(x);'
    assert ccode(Statement(Return(x))) == 'return x;'<|MERGE_RESOLUTION|>--- conflicted
+++ resolved
@@ -1,7 +1,6 @@
 import warnings
-<<<<<<< HEAD
 from sympy.core import (
-    pi, oo, symbols, Rational, Integer, Float, GoldenRatio, EulerGamma, Catalan,
+    S, pi, oo, symbols, Rational, Integer, Float, Mod, GoldenRatio, EulerGamma, Catalan,
     Lambda, Dummy, Eq, nan
 )
 from sympy.functions import (
@@ -9,14 +8,6 @@
     erfc, exp, floor, gamma, log, loggamma, Max, Min, Piecewise, sign, sin, sinh,
     sqrt, tan, tanh
 )
-=======
-from sympy.core import (S, pi, oo, symbols, Rational, Integer, Float, Mod,
-                        GoldenRatio, EulerGamma, Catalan, Lambda, Dummy, Eq, nan)
-from sympy.functions import (Abs, acos, acosh, asin, asinh, atan, atanh, atan2,
-                             ceiling, cos, cosh, erf, erfc, exp, floor, gamma, log,
-                             loggamma, Max, Min, Piecewise,
-                             sign, sin, sinh, sqrt, tan, tanh)
->>>>>>> 1090d5e3
 from sympy.sets import Range
 from sympy.logic import ITE
 from sympy.codegen import For, aug_assign, Assignment
