#
# This is the module for ODE solver classes for single ODEs.
#

import typing
if typing.TYPE_CHECKING:
    from typing import ClassVar
from typing import Dict, Type, Iterator, List, Optional

<<<<<<< HEAD
from .riccati import match_riccati, solve_riccati
from sympy.core import Add, S, Pow
=======
from typing import Iterator, List, Optional
from sympy.core import Add, S, Pow, Rational
>>>>>>> 49470f4c
from sympy.core.exprtools import factor_terms
from sympy.core.expr import Expr
from sympy.core.function import AppliedUndef, Derivative, diff, Function, expand, Subs, _mexpand
from sympy.core.numbers import Float, zoo
from sympy.core.relational import Equality, Eq
from sympy.core.symbol import Symbol, Dummy, Wild
from sympy.core.mul import Mul
from sympy.functions import exp, tan, log, sqrt, besselj, bessely, cbrt, airyai, airybi
from sympy.integrals import Integral
from sympy.polys import Poly
from sympy.polys.polytools import cancel, factor, degree
from sympy.simplify import collect, simplify, separatevars, logcombine, posify
from sympy.simplify.radsimp import fraction
from sympy.utilities import numbered_symbols
from sympy.solvers.solvers import solve
from sympy.solvers.deutils import ode_order, _preprocess
from sympy.polys.matrices.linsolve import _lin_eq2dict
from sympy.polys.solvers import PolyNonlinearError
from .hypergeometric import equivalence_hypergeometric, match_2nd_2F1_hypergeometric, \
    get_sol_2F1_hypergeometric, match_2nd_hypergeometric
from .nonhomogeneous import _get_euler_characteristic_eq_sols, _get_const_characteristic_eq_sols, \
    _solve_undetermined_coefficients, _solve_variation_of_parameters, _test_term, _undetermined_coefficients_match, \
        _get_simplified_sol


class ODEMatchError(NotImplementedError):
    """Raised if a SingleODESolver is asked to solve an ODE it does not match"""
    pass


def cached_property(func):
    '''Decorator to cache property method'''
    attrname = '_' + func.__name__
    def propfunc(self):
        val = getattr(self, attrname, None)
        if val is None:
            val = func(self)
            setattr(self, attrname, val)
        return val
    return property(propfunc)


class SingleODEProblem:
    """Represents an ordinary differential equation (ODE)

    This class is used internally in the by dsolve and related
    functions/classes so that properties of an ODE can be computed
    efficiently.

    Examples
    ========

    This class is used internally by dsolve. To instantiate an instance
    directly first define an ODE problem:

    >>> from sympy import Function, Symbol
    >>> x = Symbol('x')
    >>> f = Function('f')
    >>> eq = f(x).diff(x, 2)

    Now you can create a SingleODEProblem instance and query its properties:

    >>> from sympy.solvers.ode.single import SingleODEProblem
    >>> problem = SingleODEProblem(f(x).diff(x), f(x), x)
    >>> problem.eq
    Derivative(f(x), x)
    >>> problem.func
    f(x)
    >>> problem.sym
    x
    """

    # Instance attributes:
    eq = None  # type: Expr
    func = None  # type: AppliedUndef
    sym = None  # type: Symbol
    _order = None  # type: int
    _eq_expanded = None  # type: Expr
    _eq_preprocessed = None  # type: Expr
    _eq_high_order_free = None

    def __init__(self, eq, func, sym, prep=True):
        assert isinstance(eq, Expr)
        assert isinstance(func, AppliedUndef)
        assert isinstance(sym, Symbol)
        assert isinstance(prep, bool)
        self.eq = eq
        self.func = func
        self.sym = sym
        self.prep = prep

    @cached_property
    def order(self) -> int:
        return ode_order(self.eq, self.func)

    @cached_property
    def eq_preprocessed(self) -> Expr:
        return self._get_eq_preprocessed()

    @cached_property
    def eq_high_order_free(self) -> Expr:
        a = Wild('a', exclude=[self.func])
        c1 = Wild('c1', exclude=[self.sym])
        # Precondition to try remove f(x) from highest order derivative
        reduced_eq = None
        if self.eq.is_Add:
            deriv_coef = self.eq.coeff(self.func.diff(self.sym, self.order))
            if deriv_coef not in (1, 0):
                r = deriv_coef.match(a*self.func**c1)
                if r and r[c1]:
                    den = self.func**r[c1]
                    reduced_eq = Add(*[arg/den for arg in self.eq.args])
        if not reduced_eq:
            reduced_eq = expand(self.eq)
        return reduced_eq

    @cached_property
    def eq_expanded(self) -> Expr:
        return expand(self.eq_preprocessed)

    def _get_eq_preprocessed(self) -> Expr:
        if self.prep:
            process_eq, process_func = _preprocess(self.eq, self.func)
            if process_func != self.func:
                raise ValueError
        else:
            process_eq = self.eq
        return process_eq

    def get_numbered_constants(self, num=1, start=1, prefix='C') -> List[Symbol]:
        """
        Returns a list of constants that do not occur
        in eq already.
        """
        ncs = self.iter_numbered_constants(start, prefix)
        Cs = [next(ncs) for i in range(num)]
        return Cs

    def iter_numbered_constants(self, start=1, prefix='C') -> Iterator[Symbol]:
        """
        Returns an iterator of constants that do not occur
        in eq already.
        """
        atom_set = self.eq.free_symbols
        func_set = self.eq.atoms(Function)
        if func_set:
            atom_set |= {Symbol(str(f.func)) for f in func_set}
        return numbered_symbols(start=start, prefix=prefix, exclude=atom_set)

    @cached_property
    def is_autonomous(self):
        u = Dummy('u')
        x = self.sym
        syms = self.eq.subs(self.func, u).free_symbols
        return x not in syms

    def get_linear_coefficients(self, eq, func, order):
        r"""
        Matches a differential equation to the linear form:

        .. math:: a_n(x) y^{(n)} + \cdots + a_1(x)y' + a_0(x) y + B(x) = 0

        Returns a dict of order:coeff terms, where order is the order of the
        derivative on each term, and coeff is the coefficient of that derivative.
        The key ``-1`` holds the function `B(x)`. Returns ``None`` if the ODE is
        not linear.  This function assumes that ``func`` has already been checked
        to be good.

        Examples
        ========

        >>> from sympy import Function, cos, sin
        >>> from sympy.abc import x
        >>> from sympy.solvers.ode.single import SingleODEProblem
        >>> f = Function('f')
        >>> eq = f(x).diff(x, 3) + 2*f(x).diff(x) + \
        ... x*f(x).diff(x, 2) + cos(x)*f(x).diff(x) + x - f(x) - \
        ... sin(x)
        >>> obj = SingleODEProblem(eq, f(x), x)
        >>> obj.get_linear_coefficients(eq, f(x), 3)
        {-1: x - sin(x), 0: -1, 1: cos(x) + 2, 2: x, 3: 1}
        >>> eq = f(x).diff(x, 3) + 2*f(x).diff(x) + \
        ... x*f(x).diff(x, 2) + cos(x)*f(x).diff(x) + x - f(x) - \
        ... sin(f(x))
        >>> obj = SingleODEProblem(eq, f(x), x)
        >>> obj.get_linear_coefficients(eq, f(x), 3) == None
        True

        """
        f = func.func
        x = func.args[0]
        symset = {Derivative(f(x), x, i) for i in range(order+1)}
        try:
            rhs, lhs_terms = _lin_eq2dict(eq, symset)
        except PolyNonlinearError:
            return None

        if rhs.has(func) or any(c.has(func) for c in lhs_terms.values()):
            return None
        terms = {i: lhs_terms.get(f(x).diff(x, i), S.Zero) for i in range(order+1)}
        terms[-1] = rhs
        return terms

    # TODO: Add methods that can be used by many ODE solvers:
    # order
    # is_linear()
    # get_linear_coefficients()
    # eq_prepared (the ODE in prepared form)


class SingleODESolver:
    """
    Base class for Single ODE solvers.

    Subclasses should implement the _matches and _get_general_solution
    methods. This class is not intended to be instantiated directly but its
    subclasses are as part of dsolve.

    Examples
    ========

    You can use a subclass of SingleODEProblem to solve a particular type of
    ODE. We first define a particular ODE problem:

    >>> from sympy import Function, Symbol
    >>> x = Symbol('x')
    >>> f = Function('f')
    >>> eq = f(x).diff(x, 2)

    Now we solve this problem using the NthAlgebraic solver which is a
    subclass of SingleODESolver:

    >>> from sympy.solvers.ode.single import NthAlgebraic, SingleODEProblem
    >>> problem = SingleODEProblem(eq, f(x), x)
    >>> solver = NthAlgebraic(problem)
    >>> solver.get_general_solution()
    [Eq(f(x), _C*x + _C)]

    The normal way to solve an ODE is to use dsolve (which would use
    NthAlgebraic and other solvers internally). When using dsolve a number of
    other things are done such as evaluating integrals, simplifying the
    solution and renumbering the constants:

    >>> from sympy import dsolve
    >>> dsolve(eq, hint='nth_algebraic')
    Eq(f(x), C1 + C2*x)
    """

    # Subclasses should store the hint name (the argument to dsolve) in this
    # attribute
    hint = None  # type: ClassVar[str]

    # Subclasses should define this to indicate if they support an _Integral
    # hint.
    has_integral = None  # type: ClassVar[bool]

    # The ODE to be solved
    ode_problem = None  # type: SingleODEProblem

    # Cache whether or not the equation has matched the method
    _matched = None  # type: Optional[bool]

    # Subclasses should store in this attribute the list of order(s) of ODE
    # that subclass can solve or leave it to None if not specific to any order
    order = None  # type: Optional[list]

    def __init__(self, ode_problem):
        self.ode_problem = ode_problem

    def matches(self) -> bool:
        if self.order is not None and self.ode_problem.order not in self.order:
            self._matched = False
            return self._matched

        if self._matched is None:
            self._matched = self._matches()
        return self._matched

    def get_general_solution(self, *, simplify: bool = True) -> List[Equality]:
        if not self.matches():
            msg = "%s solver can not solve:\n%s"
            raise ODEMatchError(msg % (self.hint, self.ode_problem.eq))
        return self._get_general_solution(simplify_flag=simplify)

    def _matches(self) -> bool:
        msg = "Subclasses of SingleODESolver should implement matches."
        raise NotImplementedError(msg)

    def _get_general_solution(self, *, simplify_flag: bool = True) -> List[Equality]:
        msg = "Subclasses of SingleODESolver should implement get_general_solution."
        raise NotImplementedError(msg)


class SinglePatternODESolver(SingleODESolver):
    '''Superclass for ODE solvers based on pattern matching'''

    def wilds(self):
        prob = self.ode_problem
        f = prob.func.func
        x = prob.sym
        order = prob.order
        return self._wilds(f, x, order)

    def wilds_match(self):
        match = self._wilds_match
        return [match.get(w, S.Zero) for w in self.wilds()]

    def _matches(self):
        eq = self.ode_problem.eq_expanded
        f = self.ode_problem.func.func
        x = self.ode_problem.sym
        order = self.ode_problem.order
        df = f(x).diff(x, order)

        if order not in [1, 2]:
            return False

        pattern = self._equation(f(x), x, order)

        if not pattern.coeff(df).has(Wild):
            eq = expand(eq / eq.coeff(df))
        eq = eq.collect([f(x).diff(x), f(x)], func = cancel)

        self._wilds_match = match = eq.match(pattern)
        if match is not None:
            return self._verify(f(x))
        return False

    def _verify(self, fx) -> bool:
        return True

    def _wilds(self, f, x, order):
        msg = "Subclasses of SingleODESolver should implement _wilds"
        raise NotImplementedError(msg)

    def _equation(self, fx, x, order):
        msg = "Subclasses of SingleODESolver should implement _equation"
        raise NotImplementedError(msg)


class NthAlgebraic(SingleODESolver):
    r"""
    Solves an `n`\th order ordinary differential equation using algebra and
    integrals.

    There is no general form for the kind of equation that this can solve. The
    the equation is solved algebraically treating differentiation as an
    invertible algebraic function.

    Examples
    ========

    >>> from sympy import Function, dsolve, Eq
    >>> from sympy.abc import x
    >>> f = Function('f')
    >>> eq = Eq(f(x) * (f(x).diff(x)**2 - 1), 0)
    >>> dsolve(eq, f(x), hint='nth_algebraic')
    [Eq(f(x), 0), Eq(f(x), C1 - x), Eq(f(x), C1 + x)]

    Note that this solver can return algebraic solutions that do not have any
    integration constants (f(x) = 0 in the above example).
    """

    hint = 'nth_algebraic'
    has_integral = True  # nth_algebraic_Integral hint

    def _matches(self):
        r"""
        Matches any differential equation that nth_algebraic can solve. Uses
        `sympy.solve` but teaches it how to integrate derivatives.

        This involves calling `sympy.solve` and does most of the work of finding a
        solution (apart from evaluating the integrals).
        """
        eq = self.ode_problem.eq
        func = self.ode_problem.func
        var = self.ode_problem.sym

        # Derivative that solve can handle:
        diffx = self._get_diffx(var)

        # Replace derivatives wrt the independent variable with diffx
        def replace(eq, var):
            def expand_diffx(*args):
                differand, diffs = args[0], args[1:]
                toreplace = differand
                for v, n in diffs:
                    for _ in range(n):
                        if v == var:
                            toreplace = diffx(toreplace)
                        else:
                            toreplace = Derivative(toreplace, v)
                return toreplace
            return eq.replace(Derivative, expand_diffx)

        # Restore derivatives in solution afterwards
        def unreplace(eq, var):
            return eq.replace(diffx, lambda e: Derivative(e, var))

        subs_eqn = replace(eq, var)
        try:
            # turn off simplification to protect Integrals that have
            # _t instead of fx in them and would otherwise factor
            # as t_*Integral(1, x)
            solns = solve(subs_eqn, func, simplify=False)
        except NotImplementedError:
            solns = []

        solns = [simplify(unreplace(soln, var)) for soln in solns]
        solns = [Equality(func, soln) for soln in solns]

        self.solutions = solns
        return len(solns) != 0

    def _get_general_solution(self, *, simplify_flag: bool = True):
        return self.solutions

    # This needs to produce an invertible function but the inverse depends
    # which variable we are integrating with respect to. Since the class can
    # be stored in cached results we need to ensure that we always get the
    # same class back for each particular integration variable so we store these
    # classes in a global dict:
    _diffx_stored = {}  # type: Dict[Symbol, Type[Function]]

    @staticmethod
    def _get_diffx(var):
        diffcls = NthAlgebraic._diffx_stored.get(var, None)

        if diffcls is None:
            # A class that behaves like Derivative wrt var but is "invertible".
            class diffx(Function):
                def inverse(self):
                    # don't use integrate here because fx has been replaced by _t
                    # in the equation; integrals will not be correct while solve
                    # is at work.
                    return lambda expr: Integral(expr, var) + Dummy('C')

            diffcls = NthAlgebraic._diffx_stored.setdefault(var, diffx)

        return diffcls


class FirstExact(SinglePatternODESolver):
    r"""
    Solves 1st order exact ordinary differential equations.

    A 1st order differential equation is called exact if it is the total
    differential of a function. That is, the differential equation

    .. math:: P(x, y) \,\partial{}x + Q(x, y) \,\partial{}y = 0

    is exact if there is some function `F(x, y)` such that `P(x, y) =
    \partial{}F/\partial{}x` and `Q(x, y) = \partial{}F/\partial{}y`.  It can
    be shown that a necessary and sufficient condition for a first order ODE
    to be exact is that `\partial{}P/\partial{}y = \partial{}Q/\partial{}x`.
    Then, the solution will be as given below::

        >>> from sympy import Function, Eq, Integral, symbols, pprint
        >>> x, y, t, x0, y0, C1= symbols('x,y,t,x0,y0,C1')
        >>> P, Q, F= map(Function, ['P', 'Q', 'F'])
        >>> pprint(Eq(Eq(F(x, y), Integral(P(t, y), (t, x0, x)) +
        ... Integral(Q(x0, t), (t, y0, y))), C1))
                    x                y
                    /                /
                   |                |
        F(x, y) =  |  P(t, y) dt +  |  Q(x0, t) dt = C1
                   |                |
                  /                /
                  x0               y0

    Where the first partials of `P` and `Q` exist and are continuous in a
    simply connected region.

    A note: SymPy currently has no way to represent inert substitution on an
    expression, so the hint ``1st_exact_Integral`` will return an integral
    with `dy`.  This is supposed to represent the function that you are
    solving for.

    Examples
    ========

    >>> from sympy import Function, dsolve, cos, sin
    >>> from sympy.abc import x
    >>> f = Function('f')
    >>> dsolve(cos(f(x)) - (x*sin(f(x)) - f(x)**2)*f(x).diff(x),
    ... f(x), hint='1st_exact')
    Eq(x*cos(f(x)) + f(x)**3/3, C1)

    References
    ==========

    - https://en.wikipedia.org/wiki/Exact_differential_equation
    - M. Tenenbaum & H. Pollard, "Ordinary Differential Equations",
      Dover 1963, pp. 73

    # indirect doctest

    """
    hint = "1st_exact"
    has_integral = True
    order = [1]

    def _wilds(self, f, x, order):
        P = Wild('P', exclude=[f(x).diff(x)])
        Q = Wild('Q', exclude=[f(x).diff(x)])
        return P, Q

    def _equation(self, fx, x, order):
        P, Q = self.wilds()
        return P + Q*fx.diff(x)

    def _verify(self, fx) -> bool:
        P, Q = self.wilds()
        x = self.ode_problem.sym
        y = Dummy('y')

        m, n = self.wilds_match()

        m = m.subs(fx, y)
        n = n.subs(fx, y)
        numerator = cancel(m.diff(y) - n.diff(x))

        if numerator.is_zero:
            # Is exact
            return True
        else:
            # The following few conditions try to convert a non-exact
            # differential equation into an exact one.
            # References:
            # 1. Differential equations with applications
            # and historical notes - George E. Simmons
            # 2. https://math.okstate.edu/people/binegar/2233-S99/2233-l12.pdf

            factor_n = cancel(numerator/n)
            factor_m = cancel(-numerator/m)
            if y not in factor_n.free_symbols:
                # If (dP/dy - dQ/dx) / Q = f(x)
                # then exp(integral(f(x))*equation becomes exact
                factor = factor_n
                integration_variable = x
            elif x not in factor_m.free_symbols:
                # If (dP/dy - dQ/dx) / -P = f(y)
                # then exp(integral(f(y))*equation becomes exact
                factor = factor_m
                integration_variable = y
            else:
                # Couldn't convert to exact
                return False

            factor = exp(Integral(factor, integration_variable))
            m *= factor
            n *= factor
            self._wilds_match[P] = m.subs(y, fx)
            self._wilds_match[Q] = n.subs(y, fx)
            return True

    def _get_general_solution(self, *, simplify_flag: bool = True):
        m, n = self.wilds_match()
        fx = self.ode_problem.func
        x = self.ode_problem.sym
        (C1,) = self.ode_problem.get_numbered_constants(num=1)
        y = Dummy('y')

        m = m.subs(fx, y)
        n = n.subs(fx, y)

        gen_sol = Eq(Subs(Integral(m, x)
                          + Integral(n - Integral(m, x).diff(y), y), y, fx), C1)
        return [gen_sol]


class FirstLinear(SinglePatternODESolver):
    r"""
    Solves 1st order linear differential equations.

    These are differential equations of the form

    .. math:: dy/dx + P(x) y = Q(x)\text{.}

    These kinds of differential equations can be solved in a general way.  The
    integrating factor `e^{\int P(x) \,dx}` will turn the equation into a
    separable equation.  The general solution is::

        >>> from sympy import Function, dsolve, Eq, pprint, diff, sin
        >>> from sympy.abc import x
        >>> f, P, Q = map(Function, ['f', 'P', 'Q'])
        >>> genform = Eq(f(x).diff(x) + P(x)*f(x), Q(x))
        >>> pprint(genform)
                    d
        P(x)*f(x) + --(f(x)) = Q(x)
                    dx
        >>> pprint(dsolve(genform, f(x), hint='1st_linear_Integral'))
                /       /                   \
                |      |                    |
                |      |         /          |     /
                |      |        |           |    |
                |      |        | P(x) dx   |  - | P(x) dx
                |      |        |           |    |
                |      |       /            |   /
        f(x) = |C1 +  | Q(x)*e           dx|*e
                |      |                    |
                \     /                     /


    Examples
    ========

    >>> f = Function('f')
    >>> pprint(dsolve(Eq(x*diff(f(x), x) - f(x), x**2*sin(x)),
    ... f(x), '1st_linear'))
    f(x) = x*(C1 - cos(x))

    References
    ==========

    - https://en.wikipedia.org/wiki/Linear_differential_equation#First_order_equation
    - M. Tenenbaum & H. Pollard, "Ordinary Differential Equations",
      Dover 1963, pp. 92

    # indirect doctest

    """
    hint = '1st_linear'
    has_integral = True
    order = [1]

    def _wilds(self, f, x, order):
        P = Wild('P', exclude=[f(x)])
        Q = Wild('Q', exclude=[f(x), f(x).diff(x)])
        return P, Q

    def _equation(self, fx, x, order):
        P, Q = self.wilds()
        return fx.diff(x) + P*fx - Q

    def _get_general_solution(self, *, simplify_flag: bool = True):
        P, Q = self.wilds_match()
        fx = self.ode_problem.func
        x = self.ode_problem.sym
        (C1,)  = self.ode_problem.get_numbered_constants(num=1)
        gensol = Eq(fx, ((C1 + Integral(Q*exp(Integral(P, x)), x))
            * exp(-Integral(P, x))))
        return [gensol]


class AlmostLinear(SinglePatternODESolver):
    r"""
    Solves an almost-linear differential equation.

    The general form of an almost linear differential equation is

    .. math:: a(x) g'(f(x)) f'(x) + b(x) g(f(x)) + c(x)

    Here `f(x)` is the function to be solved for (the dependent variable).
    The substitution `g(f(x)) = u(x)` leads to a linear differential equation
    for `u(x)` of the form `a(x) u' + b(x) u + c(x) = 0`. This can be solved
    for `u(x)` by the `first_linear` hint and then `f(x)` is found by solving
    `g(f(x)) = u(x)`.

    See Also
    ========
    :obj:`sympy.solvers.ode.single.FirstLinear`

    Examples
    ========

    >>> from sympy import Function, pprint, sin, cos
    >>> from sympy.solvers.ode import dsolve
    >>> from sympy.abc import x
    >>> f = Function('f')
    >>> d = f(x).diff(x)
    >>> eq = x*d + x*f(x) + 1
    >>> dsolve(eq, f(x), hint='almost_linear')
    Eq(f(x), (C1 - Ei(x))*exp(-x))
    >>> pprint(dsolve(eq, f(x), hint='almost_linear'))
                        -x
    f(x) = (C1 - Ei(x))*e
    >>> example = cos(f(x))*f(x).diff(x) + sin(f(x)) + 1
    >>> pprint(example)
                        d
    sin(f(x)) + cos(f(x))*--(f(x)) + 1
                        dx
    >>> pprint(dsolve(example, f(x), hint='almost_linear'))
                    /    -x    \             /    -x    \
    [f(x) = pi - asin\C1*e   - 1/, f(x) = asin\C1*e   - 1/]


    References
    ==========

    - Joel Moses, "Symbolic Integration - The Stormy Decade", Communications
      of the ACM, Volume 14, Number 8, August 1971, pp. 558
    """
    hint = "almost_linear"
    has_integral = True
    order = [1]

    def _wilds(self, f, x, order):
        P = Wild('P', exclude=[f(x).diff(x)])
        Q = Wild('Q', exclude=[f(x).diff(x)])
        return P, Q

    def _equation(self, fx, x, order):
        P, Q = self.wilds()
        return P*fx.diff(x) + Q

    def _verify(self, fx):
        a, b = self.wilds_match()
        c, b = b.as_independent(fx) if b.is_Add else (S.Zero, b)
        # a, b and c are the function a(x), b(x) and c(x) respectively.
        # c(x) is obtained by separating out b as terms with and without fx i.e, l(y)
        # The following conditions checks if the given equation is an almost-linear differential equation using the fact that
        # a(x)*(l(y))' / l(y)' is independent of l(y)

        if b.diff(fx) != 0 and not simplify(b.diff(fx)/a).has(fx):
            self.ly = factor_terms(b).as_independent(fx, as_Add=False)[1] # Gives the term containing fx i.e., l(y)
            self.ax = a / self.ly.diff(fx)
            self.cx = -c  # cx is taken as -c(x) to simplify expression in the solution integral
            self.bx = factor_terms(b) / self.ly
            return True

        return False

    def _get_general_solution(self, *, simplify_flag: bool = True):
        x = self.ode_problem.sym
        (C1,)  = self.ode_problem.get_numbered_constants(num=1)
        gensol = Eq(self.ly, ((C1 + Integral((self.cx/self.ax)*exp(Integral(self.bx/self.ax, x)), x))
                * exp(-Integral(self.bx/self.ax, x))))

        return [gensol]


class Bernoulli(SinglePatternODESolver):
    r"""
    Solves Bernoulli differential equations.

    These are equations of the form

    .. math:: dy/dx + P(x) y = Q(x) y^n\text{, }n \ne 1`\text{.}

    The substitution `w = 1/y^{1-n}` will transform an equation of this form
    into one that is linear (see the docstring of
    :obj:`~sympy.solvers.ode.single.FirstLinear`).  The general solution is::

        >>> from sympy import Function, dsolve, Eq, pprint
        >>> from sympy.abc import x, n
        >>> f, P, Q = map(Function, ['f', 'P', 'Q'])
        >>> genform = Eq(f(x).diff(x) + P(x)*f(x), Q(x)*f(x)**n)
        >>> pprint(genform)
                    d                n
        P(x)*f(x) + --(f(x)) = Q(x)*f (x)
                    dx
        >>> pprint(dsolve(genform, f(x), hint='Bernoulli_Integral'), num_columns=110)
                                                                                                              -1
                                                                                                             -----
                                                                                                             n - 1
               //         /                                /                           \                    \
               ||        |                                |                            |                    |
               ||        |                 /              |                 /          |            /       |
               ||        |                |               |                |           |           |        |
               ||        |       (1 - n)* | P(x) dx       |       (1 - n)* | P(x) dx   |  (n - 1)* | P(x) dx|
               ||        |                |               |                |           |           |        |
               ||        |               /                |               /            |          /         |
        f(x) = ||C1 - n* | Q(x)*e                   dx +  | Q(x)*e                   dx|*e                  |
               ||        |                                |                            |                    |
               \\       /                                /                             /                    /


    Note that the equation is separable when `n = 1` (see the docstring of
    :obj:`~sympy.solvers.ode.single.Separable`).

    >>> pprint(dsolve(Eq(f(x).diff(x) + P(x)*f(x), Q(x)*f(x)), f(x),
    ... hint='separable_Integral'))
    f(x)
        /
    |                /
    |  1            |
    |  - dy = C1 +  | (-P(x) + Q(x)) dx
    |  y            |
    |              /
    /


    Examples
    ========

    >>> from sympy import Function, dsolve, Eq, pprint, log
    >>> from sympy.abc import x
    >>> f = Function('f')

    >>> pprint(dsolve(Eq(x*f(x).diff(x) + f(x), log(x)*f(x)**2),
    ... f(x), hint='Bernoulli'))
                    1
    f(x) =  -----------------
            C1*x + log(x) + 1

    References
    ==========

    - https://en.wikipedia.org/wiki/Bernoulli_differential_equation

    - M. Tenenbaum & H. Pollard, "Ordinary Differential Equations",
      Dover 1963, pp. 95

    # indirect doctest

    """
    hint = "Bernoulli"
    has_integral = True
    order = [1]

    def _wilds(self, f, x, order):
        P = Wild('P', exclude=[f(x)])
        Q = Wild('Q', exclude=[f(x)])
        n = Wild('n', exclude=[x, f(x), f(x).diff(x)])
        return P, Q, n

    def _equation(self, fx, x, order):
        P, Q, n = self.wilds()
        return fx.diff(x) + P*fx - Q*fx**n

    def _get_general_solution(self, *, simplify_flag: bool = True):
        P, Q, n = self.wilds_match()
        fx = self.ode_problem.func
        x = self.ode_problem.sym
        (C1,) = self.ode_problem.get_numbered_constants(num=1)
        if n==1:
            gensol = Eq(log(fx), (
            C1 + Integral((-P + Q), x)
        ))
        else:
            gensol = Eq(fx**(1-n), (
                (C1 - (n - 1) * Integral(Q*exp(-n*Integral(P, x))
                            * exp(Integral(P, x)), x)
                ) * exp(-(1 - n)*Integral(P, x)))
            )
        return [gensol]


class Factorable(SingleODESolver):
    r"""
        Solves equations having a solvable factor.

        This function is used to solve the equation having factors. Factors may be of type algebraic or ode. It
        will try to solve each factor independently. Factors will be solved by calling dsolve. We will return the
        list of solutions.

        Examples
        ========

        >>> from sympy import Function, dsolve, pprint
        >>> from sympy.abc import x
        >>> f = Function('f')
        >>> eq = (f(x)**2-4)*(f(x).diff(x)+f(x))
        >>> pprint(dsolve(eq, f(x)))
                                        -x
        [f(x) = 2, f(x) = -2, f(x) = C1*e  ]


        """
    hint = "factorable"
    has_integral = False

    def _matches(self):
        eq = self.ode_problem.eq
        f = self.ode_problem.func.func
        x = self.ode_problem.sym
        order =self.ode_problem.order
        df = f(x).diff(x)
        self.eqs = []
        eq = eq.collect(f(x), func = cancel)
        eq = fraction(factor(eq))[0]
        factors = Mul.make_args(factor(eq))
        roots = [fac.as_base_exp() for fac in factors if len(fac.args)!=0]
        if len(roots)>1 or roots[0][1]>1:
            for base, expo in roots:
                if base.has(f(x)):
                    self.eqs.append(base)
            if len(self.eqs)>0:
                return True
        roots = solve(eq, df)
        if len(roots)>0:
            self.eqs = [(df - root) for root in roots]
            if len(self.eqs)==1:
                if order>1:
                    return False
                if self.eqs[0].has(Float):
                    return False
                return fraction(factor(self.eqs[0]))[0]-eq!=0
            return True
        for i in factors:
            if i.has(f(x)):
                self.eqs.append(i)
        return len(self.eqs)>0 and len(factors)>1

    def _get_general_solution(self, *, simplify_flag: bool = True):
        func = self.ode_problem.func.func
        x = self.ode_problem.sym
        eqns = self.eqs
        sols = []
        for eq in eqns:
            try:
                sol = dsolve(eq, func(x))
            except NotImplementedError:
                continue
            else:
                if isinstance(sol, list):
                    sols.extend(sol)
                else:
                    sols.append(sol)

        if sols == []:
            raise NotImplementedError("The given ODE " + str(eq) + " cannot be solved by"
                + " the factorable group method")
        return sols


class RiccatiSpecial(SinglePatternODESolver):
    r"""
    The general Riccati equation has the form

    .. math:: dy/dx = f(x) y^2 + g(x) y + h(x)\text{.}

    While it does not have a general solution [1], the "special" form, `dy/dx
    = a y^2 - b x^c`, does have solutions in many cases [2].  This routine
    returns a solution for `a(dy/dx) = b y^2 + c y/x + d/x^2` that is obtained
    by using a suitable change of variables to reduce it to the special form
    and is valid when neither `a` nor `b` are zero and either `c` or `d` is
    zero.

    >>> from sympy.abc import x, a, b, c, d
    >>> from sympy.solvers.ode import dsolve, checkodesol
    >>> from sympy import pprint, Function
    >>> f = Function('f')
    >>> y = f(x)
    >>> genform = a*y.diff(x) - (b*y**2 + c*y/x + d/x**2)
    >>> sol = dsolve(genform, y, hint="Riccati_special_minus2")
    >>> pprint(sol, wrap_line=False)
            /                                 /        __________________       \\
            |           __________________    |       /                2        ||
            |          /                2     |     \/  4*b*d - (a + c)  *log(x)||
           -|a + c - \/  4*b*d - (a + c)  *tan|C1 + ----------------------------||
            \                                 \                 2*a             //
    f(x) = ------------------------------------------------------------------------
                                            2*b*x

    >>> checkodesol(genform, sol, order=1)[0]
    True

    References
    ==========

    1. http://www.maplesoft.com/support/help/Maple/view.aspx?path=odeadvisor/Riccati
    2. http://eqworld.ipmnet.ru/en/solutions/ode/ode0106.pdf -
       http://eqworld.ipmnet.ru/en/solutions/ode/ode0123.pdf
    """
    hint = "Riccati_special_minus2"
    has_integral = False
    order = [1]

    def _wilds(self, f, x, order):
        a = Wild('a', exclude=[x, f(x), f(x).diff(x), 0])
        b = Wild('b', exclude=[x, f(x), f(x).diff(x), 0])
        c = Wild('c', exclude=[x, f(x), f(x).diff(x)])
        d = Wild('d', exclude=[x, f(x), f(x).diff(x)])
        return a, b, c, d

    def _equation(self, fx, x, order):
        a, b, c, d = self.wilds()
        return a*fx.diff(x) + b*fx**2 + c*fx/x + d/x**2

    def _get_general_solution(self, *, simplify_flag: bool = True):
        a, b, c, d = self.wilds_match()
        fx = self.ode_problem.func
        x = self.ode_problem.sym
        (C1,) = self.ode_problem.get_numbered_constants(num=1)
        mu = sqrt(4*d*b - (a - c)**2)

        gensol = Eq(fx, (a - c - mu*tan(mu/(2*a)*log(x) + C1))/(2*b*x))
        return [gensol]


class RationalRiccati(SinglePatternODESolver):
    r"""
    Gives all rational solutions to the first
    order Riccati Differential Equation

    .. math :: y' = b_0(x) + b_1(x) y + b_2(x) y^2

    where `b_0`, `b_1` and `b_2` are rational functions of `x`
    with `b_2 \ne 0` (`b_2 = 0` would make it a Bernoulli equation).

    Examples
    ========

    >>> from sympy import Symbol, Function, dsolve, checkodesol
    >>> f = Function('f')
    >>> x = Symbol('x')

    >>> eq = -x**4*f(x)**2 + x**3*f(x).diff(x) + x**2*f(x) + 20
    >>> sol = dsolve(eq, hint="1st_rational_riccati")
    >>> sol
    Eq(f(x), (4*C1 - 5*x**9 - 4)/(x**2*(C1 + x**9 - 1)))
    >>> checkodesol(eq, sol)
    (True, 0)

    .. [1] Riccati ODE -  https://en.wikipedia.org/wiki/Riccati_equation

    .. [2] N. Thieu Vo - Rational and Algebraic Solutions of First-Order Algebraic ODEs,
    Algorithm 11 (Pg 78) - https://www3.risc.jku.at/publications/download/risc_5387/PhDThesisThieu.pdf

    .. [3] Examples taken from: Georg Grasegger, N. Thieu Vo, Franz Winkler -
    Statistical Investigation of First-Order Algebraic ODEs and their Rational General Solutions
    https://www3.risc.jku.at/publications/download/risc_5197/RISCReport15-19.pdf
    """
    has_integral = False
    hint = "1st_rational_riccati"
    order = [1]

    def _wilds(self, f, x, order):
        b0 = Wild('b0', exclude=[f(x), f(x).diff(x)])
        b1 = Wild('b1', exclude=[f(x), f(x).diff(x)])
        b2 = Wild('b2', exclude=[f(x), f(x).diff(x)])
        return (b0, b1, b2)

    def _equation(self, fx, x, order):
        b0, b1, b2 = self.wilds()
        return fx.diff(x) - b0 - b1*fx - b2*fx**2

    def _matches(self):
        eq = self.ode_problem.eq_expanded
        f = self.ode_problem.func.func
        x = self.ode_problem.sym
        order = self.ode_problem.order

        if order != 1:
            return False

        match, funcs = match_riccati(eq, f, x)
        if not match:
            return False
        _b0, _b1, _b2 = funcs
        b0, b1, b2 = self.wilds()
        self._wilds_match = match = {b0: _b0, b1: _b1, b2: _b2}
        return True

    def _get_general_solution(self, *, simplify_flag: bool = True):
        # Match the equation
        b0, b1, b2 = self.wilds_match()
        fx = self.ode_problem.func
        x = self.ode_problem.sym
        return solve_riccati(fx, x, b0, b1, b2, gensol=True)


class SecondNonlinearAutonomousConserved(SinglePatternODESolver):
    r"""
    Gives solution for the autonomous second order nonlinear
    differential equation of the form

    .. math :: f''(x) = g(f(x))

    The solution for this differential equation can be computed
    by multiplying by `f'(x)` and integrating on both sides,
    converting it into a first order differential equation.

    Examples
    ========

    >>> from sympy import Function, symbols, dsolve
    >>> f, g = symbols('f g', cls=Function)
    >>> x = symbols('x')

    >>> eq = f(x).diff(x, 2) - g(f(x))
    >>> dsolve(eq, simplify=False)
    [Eq(Integral(1/sqrt(C1 + 2*Integral(g(_u), _u)), (_u, f(x))), C2 + x),
    Eq(Integral(1/sqrt(C1 + 2*Integral(g(_u), _u)), (_u, f(x))), C2 - x)]

    >>> from sympy import exp, log
    >>> eq = f(x).diff(x, 2) - exp(f(x)) + log(f(x))
    >>> dsolve(eq, simplify=False)
    [Eq(Integral(1/sqrt(-2*_u*log(_u) + 2*_u + C1 + 2*exp(_u)), (_u, f(x))), C2 + x),
    Eq(Integral(1/sqrt(-2*_u*log(_u) + 2*_u + C1 + 2*exp(_u)), (_u, f(x))), C2 - x)]

    References
    ==========

    http://eqworld.ipmnet.ru/en/solutions/ode/ode0301.pdf
    """
    hint = "2nd_nonlinear_autonomous_conserved"
    has_integral = True
    order = [2]

    def _wilds(self, f, x, order):
        fy = Wild('fy', exclude=[0, f(x).diff(x), f(x).diff(x, 2)])
        return (fy, )

    def _equation(self, fx, x, order):
        fy = self.wilds()[0]
        return fx.diff(x, 2) + fy

    def _verify(self, fx):
        return self.ode_problem.is_autonomous

    def _get_general_solution(self, *, simplify_flag: bool = True):
        g = self.wilds_match()[0]
        fx = self.ode_problem.func
        x = self.ode_problem.sym
        u = Dummy('u')
        g = g.subs(fx, u)
        C1, C2 = self.ode_problem.get_numbered_constants(num=2)
        inside = -2*Integral(g, u) + C1
        lhs = Integral(1/sqrt(inside), (u, fx))
        return [Eq(lhs, C2 + x), Eq(lhs, C2 - x)]


class Liouville(SinglePatternODESolver):
    r"""
    Solves 2nd order Liouville differential equations.

    The general form of a Liouville ODE is

    .. math:: \frac{d^2 y}{dx^2} + g(y) \left(\!
                \frac{dy}{dx}\!\right)^2 + h(x)
                \frac{dy}{dx}\text{.}

    The general solution is:

        >>> from sympy import Function, dsolve, Eq, pprint, diff
        >>> from sympy.abc import x
        >>> f, g, h = map(Function, ['f', 'g', 'h'])
        >>> genform = Eq(diff(f(x),x,x) + g(f(x))*diff(f(x),x)**2 +
        ... h(x)*diff(f(x),x), 0)
        >>> pprint(genform)
                          2                    2
                /d       \         d          d
        g(f(x))*|--(f(x))|  + h(x)*--(f(x)) + ---(f(x)) = 0
                \dx      /         dx           2
                                              dx
        >>> pprint(dsolve(genform, f(x), hint='Liouville_Integral'))
                                          f(x)
                  /                     /
                 |                     |
                 |     /               |     /
                 |    |                |    |
                 |  - | h(x) dx        |    | g(y) dy
                 |    |                |    |
                 |   /                 |   /
        C1 + C2* | e            dx +   |  e           dy = 0
                 |                     |
                /                     /

    Examples
    ========

    >>> from sympy import Function, dsolve, Eq, pprint
    >>> from sympy.abc import x
    >>> f = Function('f')
    >>> pprint(dsolve(diff(f(x), x, x) + diff(f(x), x)**2/f(x) +
    ... diff(f(x), x)/x, f(x), hint='Liouville'))
               ________________           ________________
    [f(x) = -\/ C1 + C2*log(x) , f(x) = \/ C1 + C2*log(x) ]

    References
    ==========

    - Goldstein and Braun, "Advanced Methods for the Solution of Differential
      Equations", pp. 98
    - http://www.maplesoft.com/support/help/Maple/view.aspx?path=odeadvisor/Liouville

    # indirect doctest

    """
    hint = "Liouville"
    has_integral = True
    order = [2]

    def _wilds(self, f, x, order):
        d = Wild('d', exclude=[f(x).diff(x), f(x).diff(x, 2)])
        e = Wild('e', exclude=[f(x).diff(x)])
        k = Wild('k', exclude=[f(x).diff(x)])
        return d, e, k

    def _equation(self, fx, x, order):
        # Liouville ODE in the form
        # f(x).diff(x, 2) + g(f(x))*(f(x).diff(x))**2 + h(x)*f(x).diff(x)
        # See Goldstein and Braun, "Advanced Methods for the Solution of
        # Differential Equations", pg. 98
        d, e, k = self.wilds()
        return d*fx.diff(x, 2) + e*fx.diff(x)**2 + k*fx.diff(x)

    def _verify(self, fx):
        d, e, k = self.wilds_match()
        self.y = Dummy('y')
        x = self.ode_problem.sym
        self.g = simplify(e/d).subs(fx, self.y)
        self.h = simplify(k/d).subs(fx, self.y)
        if self.y in self.h.free_symbols or x in self.g.free_symbols:
            return False
        return True

    def _get_general_solution(self, *, simplify_flag: bool = True):
        d, e, k = self.wilds_match()
        fx = self.ode_problem.func
        x = self.ode_problem.sym
        C1, C2 = self.ode_problem.get_numbered_constants(num=2)
        int = Integral(exp(Integral(self.g, self.y)), (self.y, None, fx))
        gen_sol = Eq(int + C1*Integral(exp(-Integral(self.h, x)), x) + C2, 0)

        return [gen_sol]


class Separable(SinglePatternODESolver):
    r"""
    Solves separable 1st order differential equations.

    This is any differential equation that can be written as `P(y)
    \tfrac{dy}{dx} = Q(x)`.  The solution can then just be found by
    rearranging terms and integrating: `\int P(y) \,dy = \int Q(x) \,dx`.
    This hint uses :py:meth:`sympy.simplify.simplify.separatevars` as its back
    end, so if a separable equation is not caught by this solver, it is most
    likely the fault of that function.
    :py:meth:`~sympy.simplify.simplify.separatevars` is
    smart enough to do most expansion and factoring necessary to convert a
    separable equation `F(x, y)` into the proper form `P(x)\cdot{}Q(y)`.  The
    general solution is::

        >>> from sympy import Function, dsolve, Eq, pprint
        >>> from sympy.abc import x
        >>> a, b, c, d, f = map(Function, ['a', 'b', 'c', 'd', 'f'])
        >>> genform = Eq(a(x)*b(f(x))*f(x).diff(x), c(x)*d(f(x)))
        >>> pprint(genform)
                     d
        a(x)*b(f(x))*--(f(x)) = c(x)*d(f(x))
                     dx
        >>> pprint(dsolve(genform, f(x), hint='separable_Integral'))
             f(x)
           /                  /
          |                  |
          |  b(y)            | c(x)
          |  ---- dy = C1 +  | ---- dx
          |  d(y)            | a(x)
          |                  |
         /                  /

    Examples
    ========

    >>> from sympy import Function, dsolve, Eq
    >>> from sympy.abc import x
    >>> f = Function('f')
    >>> pprint(dsolve(Eq(f(x)*f(x).diff(x) + x, 3*x*f(x)**2), f(x),
    ... hint='separable', simplify=False))
       /   2       \         2
    log\3*f (x) - 1/        x
    ---------------- = C1 + --
           6                2

    References
    ==========

    - M. Tenenbaum & H. Pollard, "Ordinary Differential Equations",
      Dover 1963, pp. 52

    # indirect doctest

    """
    hint = "separable"
    has_integral = True
    order = [1]

    def _wilds(self, f, x, order):
        d = Wild('d', exclude=[f(x).diff(x), f(x).diff(x, 2)])
        e = Wild('e', exclude=[f(x).diff(x)])
        return d, e

    def _equation(self, fx, x, order):
        d, e = self.wilds()
        return d + e*fx.diff(x)

    def _verify(self, fx):
        d, e = self.wilds_match()
        self.y = Dummy('y')
        x = self.ode_problem.sym
        d = separatevars(d.subs(fx, self.y))
        e = separatevars(e.subs(fx, self.y))
        # m1[coeff]*m1[x]*m1[y] + m2[coeff]*m2[x]*m2[y]*y'
        self.m1 = separatevars(d, dict=True, symbols=(x, self.y))
        self.m2 = separatevars(e, dict=True, symbols=(x, self.y))
        if self.m1 and self.m2:
            return True
        return False

    def _get_match_object(self):
        fx = self.ode_problem.func
        x = self.ode_problem.sym
        return self.m1, self.m2, x, fx

    def _get_general_solution(self, *, simplify_flag: bool = True):
        m1, m2, x, fx = self._get_match_object()
        (C1,) = self.ode_problem.get_numbered_constants(num=1)
        int = Integral(m2['coeff']*m2[self.y]/m1[self.y],
        (self.y, None, fx))
        gen_sol = Eq(int, Integral(-m1['coeff']*m1[x]/
        m2[x], x) + C1)
        return [gen_sol]


class SeparableReduced(Separable):
    r"""
    Solves a differential equation that can be reduced to the separable form.

    The general form of this equation is

    .. math:: y' + (y/x) H(x^n y) = 0\text{}.

    This can be solved by substituting `u(y) = x^n y`.  The equation then
    reduces to the separable form `\frac{u'}{u (\mathrm{power} - H(u))} -
    \frac{1}{x} = 0`.

    The general solution is:

        >>> from sympy import Function, dsolve, pprint
        >>> from sympy.abc import x, n
        >>> f, g = map(Function, ['f', 'g'])
        >>> genform = f(x).diff(x) + (f(x)/x)*g(x**n*f(x))
        >>> pprint(genform)
                         / n     \
        d          f(x)*g\x *f(x)/
        --(f(x)) + ---------------
        dx                x
        >>> pprint(dsolve(genform, hint='separable_reduced'))
         n
        x *f(x)
          /
         |
         |         1
         |    ------------ dy = C1 + log(x)
         |    y*(n - g(y))
         |
         /

    See Also
    ========
    :obj:`sympy.solvers.ode.single.Separable`

    Examples
    ========

    >>> from sympy import Function, pprint
    >>> from sympy.solvers.ode.ode import dsolve
    >>> from sympy.abc import x
    >>> f = Function('f')
    >>> d = f(x).diff(x)
    >>> eq = (x - x**2*f(x))*d - f(x)
    >>> dsolve(eq, hint='separable_reduced')
    [Eq(f(x), (1 - sqrt(C1*x**2 + 1))/x), Eq(f(x), (sqrt(C1*x**2 + 1) + 1)/x)]
    >>> pprint(dsolve(eq, hint='separable_reduced'))
                   ___________            ___________
                  /     2                /     2
            1 - \/  C1*x  + 1          \/  C1*x  + 1  + 1
    [f(x) = ------------------, f(x) = ------------------]
                    x                          x

    References
    ==========

    - Joel Moses, "Symbolic Integration - The Stormy Decade", Communications
      of the ACM, Volume 14, Number 8, August 1971, pp. 558
    """
    hint = "separable_reduced"
    has_integral = True
    order = [1]

    def _degree(self, expr, x):
        # Made this function to calculate the degree of
        # x in an expression. If expr will be of form
        # x**p*y, (wheare p can be variables/rationals) then it
        # will return p.
        for val in expr:
            if val.has(x):
                if isinstance(val, Pow) and val.as_base_exp()[0] == x:
                    return (val.as_base_exp()[1])
                elif val == x:
                    return (val.as_base_exp()[1])
                else:
                    return self._degree(val.args, x)
        return 0

    def _powers(self, expr):
        # this function will return all the different relative power of x w.r.t f(x).
        # expr = x**p * f(x)**q then it will return {p/q}.
        pows = set()
        fx = self.ode_problem.func
        x = self.ode_problem.sym
        self.y = Dummy('y')
        if isinstance(expr, Add):
            exprs = expr.atoms(Add)
        elif isinstance(expr, Mul):
            exprs = expr.atoms(Mul)
        elif isinstance(expr, Pow):
            exprs = expr.atoms(Pow)
        else:
            exprs = {expr}

        for arg in exprs:
            if arg.has(x):
                _, u = arg.as_independent(x, fx)
                pow = self._degree((u.subs(fx, self.y), ), x)/self._degree((u.subs(fx, self.y), ), self.y)
                pows.add(pow)
        return pows

    def _verify(self, fx):
        num, den = self.wilds_match()
        x = self.ode_problem.sym
        factor = simplify(x/fx*num/den)
        # Try representing factor in terms of x^n*y
        # where n is lowest power of x in factor;
        # first remove terms like sqrt(2)*3 from factor.atoms(Mul)
        num, dem = factor.as_numer_denom()
        num = expand(num)
        dem = expand(dem)
        pows = self._powers(num)
        pows.update(self._powers(dem))
        pows = list(pows)
        if(len(pows)==1) and pows[0]!=zoo:
            self.t = Dummy('t')
            self.r2 = {'t': self.t}
            num = num.subs(x**pows[0]*fx, self.t)
            dem = dem.subs(x**pows[0]*fx, self.t)
            test = num/dem
            free = test.free_symbols
            if len(free) == 1 and free.pop() == self.t:
                self.r2.update({'power' : pows[0], 'u' : test})
                return True
            return False
        return False

    def _get_match_object(self):
        fx = self.ode_problem.func
        x = self.ode_problem.sym
        u = self.r2['u'].subs(self.r2['t'], self.y)
        ycoeff = 1/(self.y*(self.r2['power'] - u))
        m1 = {self.y: 1, x: -1/x, 'coeff': 1}
        m2 = {self.y: ycoeff, x: 1, 'coeff': 1}
        return m1, m2, x, x**self.r2['power']*fx


class HomogeneousCoeffSubsDepDivIndep(SinglePatternODESolver):
    r"""
    Solves a 1st order differential equation with homogeneous coefficients
    using the substitution `u_1 = \frac{\text{<dependent
    variable>}}{\text{<independent variable>}}`.

    This is a differential equation

    .. math:: P(x, y) + Q(x, y) dy/dx = 0

    such that `P` and `Q` are homogeneous and of the same order.  A function
    `F(x, y)` is homogeneous of order `n` if `F(x t, y t) = t^n F(x, y)`.
    Equivalently, `F(x, y)` can be rewritten as `G(y/x)` or `H(x/y)`.  See
    also the docstring of :py:meth:`~sympy.solvers.ode.homogeneous_order`.

    If the coefficients `P` and `Q` in the differential equation above are
    homogeneous functions of the same order, then it can be shown that the
    substitution `y = u_1 x` (i.e. `u_1 = y/x`) will turn the differential
    equation into an equation separable in the variables `x` and `u`.  If
    `h(u_1)` is the function that results from making the substitution `u_1 =
    f(x)/x` on `P(x, f(x))` and `g(u_2)` is the function that results from the
    substitution on `Q(x, f(x))` in the differential equation `P(x, f(x)) +
    Q(x, f(x)) f'(x) = 0`, then the general solution is::

        >>> from sympy import Function, dsolve, pprint
        >>> from sympy.abc import x
        >>> f, g, h = map(Function, ['f', 'g', 'h'])
        >>> genform = g(f(x)/x) + h(f(x)/x)*f(x).diff(x)
        >>> pprint(genform)
         /f(x)\    /f(x)\ d
        g|----| + h|----|*--(f(x))
         \ x  /    \ x  / dx
        >>> pprint(dsolve(genform, f(x),
        ... hint='1st_homogeneous_coeff_subs_dep_div_indep_Integral'))
                       f(x)
                       ----
                        x
                         /
                        |
                        |       -h(u1)
        log(x) = C1 +   |  ---------------- d(u1)
                        |  u1*h(u1) + g(u1)
                        |
                       /

    Where `u_1 h(u_1) + g(u_1) \ne 0` and `x \ne 0`.

    See also the docstrings of
    :obj:`~sympy.solvers.ode.single.HomogeneousCoeffBest` and
    :obj:`~sympy.solvers.ode.single.HomogeneousCoeffSubsIndepDivDep`.

    Examples
    ========

    >>> from sympy import Function, dsolve
    >>> from sympy.abc import x
    >>> f = Function('f')
    >>> pprint(dsolve(2*x*f(x) + (x**2 + f(x)**2)*f(x).diff(x), f(x),
    ... hint='1st_homogeneous_coeff_subs_dep_div_indep', simplify=False))
                          /          3   \
                          |3*f(x)   f (x)|
                       log|------ + -----|
                          |  x         3 |
                          \           x  /
    log(x) = log(C1) - -------------------
                                3

    References
    ==========

    - https://en.wikipedia.org/wiki/Homogeneous_differential_equation
    - M. Tenenbaum & H. Pollard, "Ordinary Differential Equations",
      Dover 1963, pp. 59

    # indirect doctest

    """
    hint = "1st_homogeneous_coeff_subs_dep_div_indep"
    has_integral = True
    order = [1]

    def _wilds(self, f, x, order):
        d = Wild('d', exclude=[f(x).diff(x), f(x).diff(x, 2)])
        e = Wild('e', exclude=[f(x).diff(x)])
        return d, e

    def _equation(self, fx, x, order):
        d, e = self.wilds()
        return d + e*fx.diff(x)

    def _verify(self, fx):
        self.d, self.e = self.wilds_match()
        self.y = Dummy('y')
        x = self.ode_problem.sym
        self.d = separatevars(self.d.subs(fx, self.y))
        self.e = separatevars(self.e.subs(fx, self.y))
        ordera = homogeneous_order(self.d, x, self.y)
        orderb = homogeneous_order(self.e, x, self.y)
        if ordera == orderb and ordera is not None:
            self.u = Dummy('u')
            if simplify((self.d + self.u*self.e).subs({x: 1, self.y: self.u})) != 0:
                return True
            return False
        return False

    def _get_match_object(self):
        fx = self.ode_problem.func
        x = self.ode_problem.sym
        self.u1 = Dummy('u1')
        xarg = 0
        yarg = 0
        return [self.d, self.e, fx, x, self.u, self.u1, self.y, xarg, yarg]

    def _get_general_solution(self, *, simplify_flag: bool = True):
        d, e, fx, x, u, u1, y, xarg, yarg = self._get_match_object()
        (C1,) = self.ode_problem.get_numbered_constants(num=1)
        int = Integral(
            (-e/(d + u1*e)).subs({x: 1, y: u1}),
            (u1, None, fx/x))
        sol = logcombine(Eq(log(x), int + log(C1)), force=True)
        gen_sol = sol.subs(fx, u).subs(((u, u - yarg), (x, x - xarg), (u, fx)))
        return [gen_sol]


class HomogeneousCoeffSubsIndepDivDep(SinglePatternODESolver):
    r"""
    Solves a 1st order differential equation with homogeneous coefficients
    using the substitution `u_2 = \frac{\text{<independent
    variable>}}{\text{<dependent variable>}}`.

    This is a differential equation

    .. math:: P(x, y) + Q(x, y) dy/dx = 0

    such that `P` and `Q` are homogeneous and of the same order.  A function
    `F(x, y)` is homogeneous of order `n` if `F(x t, y t) = t^n F(x, y)`.
    Equivalently, `F(x, y)` can be rewritten as `G(y/x)` or `H(x/y)`.  See
    also the docstring of :py:meth:`~sympy.solvers.ode.homogeneous_order`.

    If the coefficients `P` and `Q` in the differential equation above are
    homogeneous functions of the same order, then it can be shown that the
    substitution `x = u_2 y` (i.e. `u_2 = x/y`) will turn the differential
    equation into an equation separable in the variables `y` and `u_2`.  If
    `h(u_2)` is the function that results from making the substitution `u_2 =
    x/f(x)` on `P(x, f(x))` and `g(u_2)` is the function that results from the
    substitution on `Q(x, f(x))` in the differential equation `P(x, f(x)) +
    Q(x, f(x)) f'(x) = 0`, then the general solution is:

    >>> from sympy import Function, dsolve, pprint
    >>> from sympy.abc import x
    >>> f, g, h = map(Function, ['f', 'g', 'h'])
    >>> genform = g(x/f(x)) + h(x/f(x))*f(x).diff(x)
    >>> pprint(genform)
     / x  \    / x  \ d
    g|----| + h|----|*--(f(x))
     \f(x)/    \f(x)/ dx
    >>> pprint(dsolve(genform, f(x),
    ... hint='1st_homogeneous_coeff_subs_indep_div_dep_Integral'))
                 x
                ----
                f(x)
                  /
                 |
                 |       -g(u1)
                 |  ---------------- d(u1)
                 |  u1*g(u1) + h(u1)
                 |
                /
    <BLANKLINE>
    f(x) = C1*e

    Where `u_1 g(u_1) + h(u_1) \ne 0` and `f(x) \ne 0`.

    See also the docstrings of
    :obj:`~sympy.solvers.ode.single.HomogeneousCoeffBest` and
    :obj:`~sympy.solvers.ode.single.HomogeneousCoeffSubsDepDivIndep`.

    Examples
    ========

    >>> from sympy import Function, pprint, dsolve
    >>> from sympy.abc import x
    >>> f = Function('f')
    >>> pprint(dsolve(2*x*f(x) + (x**2 + f(x)**2)*f(x).diff(x), f(x),
    ... hint='1st_homogeneous_coeff_subs_indep_div_dep',
    ... simplify=False))
                             /    2    \
                             | 3*x     |
                          log|----- + 1|
                             | 2       |
                             \f (x)    /
    log(f(x)) = log(C1) - --------------
                                3

    References
    ==========

    - https://en.wikipedia.org/wiki/Homogeneous_differential_equation
    - M. Tenenbaum & H. Pollard, "Ordinary Differential Equations",
      Dover 1963, pp. 59

    # indirect doctest

    """
    hint = "1st_homogeneous_coeff_subs_indep_div_dep"
    has_integral = True
    order = [1]

    def _wilds(self, f, x, order):
        d = Wild('d', exclude=[f(x).diff(x), f(x).diff(x, 2)])
        e = Wild('e', exclude=[f(x).diff(x)])
        return d, e

    def _equation(self, fx, x, order):
        d, e = self.wilds()
        return d + e*fx.diff(x)

    def _verify(self, fx):
        self.d, self.e = self.wilds_match()
        self.y = Dummy('y')
        x = self.ode_problem.sym
        self.d = separatevars(self.d.subs(fx, self.y))
        self.e = separatevars(self.e.subs(fx, self.y))
        ordera = homogeneous_order(self.d, x, self.y)
        orderb = homogeneous_order(self.e, x, self.y)
        if ordera == orderb and ordera is not None:
            self.u = Dummy('u')
            if simplify((self.e + self.u*self.d).subs({x: self.u, self.y: 1})) != 0:
                return True
            return False
        return False

    def _get_match_object(self):
        fx = self.ode_problem.func
        x = self.ode_problem.sym
        self.u1 = Dummy('u1')
        xarg = 0
        yarg = 0
        return [self.d, self.e, fx, x, self.u, self.u1, self.y, xarg, yarg]

    def _get_general_solution(self, *, simplify_flag: bool = True):
        d, e, fx, x, u, u1, y, xarg, yarg = self._get_match_object()
        (C1,) = self.ode_problem.get_numbered_constants(num=1)
        int = Integral(simplify((-d/(e + u1*d)).subs({x: u1, y: 1})), (u1, None, x/fx))
        sol = logcombine(Eq(log(fx), int + log(C1)), force=True)
        gen_sol = sol.subs(fx, u).subs(((u, u - yarg), (x, x - xarg), (u, fx)))
        return [gen_sol]


class HomogeneousCoeffBest(HomogeneousCoeffSubsIndepDivDep, HomogeneousCoeffSubsDepDivIndep):
    r"""
    Returns the best solution to an ODE from the two hints
    ``1st_homogeneous_coeff_subs_dep_div_indep`` and
    ``1st_homogeneous_coeff_subs_indep_div_dep``.

    This is as determined by :py:meth:`~sympy.solvers.ode.ode.ode_sol_simplicity`.

    See the
    :obj:`~sympy.solvers.ode.single.HomogeneousCoeffSubsIndepDivDep`
    and
    :obj:`~sympy.solvers.ode.single.HomogeneousCoeffSubsDepDivIndep`
    docstrings for more information on these hints.  Note that there is no
    ``ode_1st_homogeneous_coeff_best_Integral`` hint.

    Examples
    ========

    >>> from sympy import Function, dsolve, pprint
    >>> from sympy.abc import x
    >>> f = Function('f')
    >>> pprint(dsolve(2*x*f(x) + (x**2 + f(x)**2)*f(x).diff(x), f(x),
    ... hint='1st_homogeneous_coeff_best', simplify=False))
                             /    2    \
                             | 3*x     |
                          log|----- + 1|
                             | 2       |
                             \f (x)    /
    log(f(x)) = log(C1) - --------------
                                3

    References
    ==========

    - https://en.wikipedia.org/wiki/Homogeneous_differential_equation
    - M. Tenenbaum & H. Pollard, "Ordinary Differential Equations",
      Dover 1963, pp. 59

    # indirect doctest

    """
    hint = "1st_homogeneous_coeff_best"
    has_integral = False
    order = [1]

    def _verify(self, fx):
        if HomogeneousCoeffSubsIndepDivDep._verify(self, fx) and HomogeneousCoeffSubsDepDivIndep._verify(self, fx):
            return True
        return False

    def _get_general_solution(self, *, simplify_flag: bool = True):
        # There are two substitutions that solve the equation, u1=y/x and u2=x/y
        # # They produce different integrals, so try them both and see which
        # # one is easier
        sol1 = HomogeneousCoeffSubsIndepDivDep._get_general_solution(self)
        sol2 = HomogeneousCoeffSubsDepDivIndep._get_general_solution(self)
        fx = self.ode_problem.func
        if simplify_flag:
            sol1 = odesimp(self.ode_problem.eq, *sol1, fx, "1st_homogeneous_coeff_subs_indep_div_dep")
            sol2 = odesimp(self.ode_problem.eq, *sol2, fx, "1st_homogeneous_coeff_subs_dep_div_indep")
        return min([sol1, sol2], key=lambda x: ode_sol_simplicity(x, fx, trysolving=not simplify))


class LinearCoefficients(HomogeneousCoeffBest):
    r"""
    Solves a differential equation with linear coefficients.

    The general form of a differential equation with linear coefficients is

    .. math:: y' + F\left(\!\frac{a_1 x + b_1 y + c_1}{a_2 x + b_2 y +
                c_2}\!\right) = 0\text{,}

    where `a_1`, `b_1`, `c_1`, `a_2`, `b_2`, `c_2` are constants and `a_1 b_2
    - a_2 b_1 \ne 0`.

    This can be solved by substituting:

    .. math:: x = x' + \frac{b_2 c_1 - b_1 c_2}{a_2 b_1 - a_1 b_2}

              y = y' + \frac{a_1 c_2 - a_2 c_1}{a_2 b_1 - a_1
                  b_2}\text{.}

    This substitution reduces the equation to a homogeneous differential
    equation.

    See Also
    ========
    :obj:`sympy.solvers.ode.single.HomogeneousCoeffBest`
    :obj:`sympy.solvers.ode.single.HomogeneousCoeffSubsIndepDivDep`
    :obj:`sympy.solvers.ode.single.HomogeneousCoeffSubsDepDivIndep`

    Examples
    ========

    >>> from sympy import Function, pprint
    >>> from sympy.solvers.ode.ode import dsolve
    >>> from sympy.abc import x
    >>> f = Function('f')
    >>> df = f(x).diff(x)
    >>> eq = (x + f(x) + 1)*df + (f(x) - 6*x + 1)
    >>> dsolve(eq, hint='linear_coefficients')
    [Eq(f(x), -x - sqrt(C1 + 7*x**2) - 1), Eq(f(x), -x + sqrt(C1 + 7*x**2) - 1)]
    >>> pprint(dsolve(eq, hint='linear_coefficients'))
                      ___________                     ___________
                   /         2                     /         2
    [f(x) = -x - \/  C1 + 7*x   - 1, f(x) = -x + \/  C1 + 7*x   - 1]


    References
    ==========

    - Joel Moses, "Symbolic Integration - The Stormy Decade", Communications
      of the ACM, Volume 14, Number 8, August 1971, pp. 558
    """
    hint = "linear_coefficients"
    has_integral = True
    order = [1]

    def _wilds(self, f, x, order):
        d = Wild('d', exclude=[f(x).diff(x), f(x).diff(x, 2)])
        e = Wild('e', exclude=[f(x).diff(x)])
        return d, e

    def _equation(self, fx, x, order):
        d, e = self.wilds()
        return d + e*fx.diff(x)

    def _verify(self, fx):
        self.d, self.e = self.wilds_match()
        a, b = self.wilds()
        F = self.d/self.e
        x = self.ode_problem.sym
        params = self._linear_coeff_match(F, fx)
        if params:
            self.xarg, self.yarg = params
            u = Dummy('u')
            t = Dummy('t')
            self.y = Dummy('y')
            # Dummy substitution for df and f(x).
            dummy_eq = self.ode_problem.eq.subs(((fx.diff(x), t), (fx, u)))
            reps = ((x, x + self.xarg), (u, u + self.yarg), (t, fx.diff(x)), (u, fx))
            dummy_eq = simplify(dummy_eq.subs(reps))
            # get the re-cast values for e and d
            r2 = collect(expand(dummy_eq), [fx.diff(x), fx]).match(a*fx.diff(x) + b)
            if r2:
                self.d, self.e = r2[b], r2[a]
                orderd = homogeneous_order(self.d, x, fx)
                ordere = homogeneous_order(self.e, x, fx)
                if orderd == ordere and orderd is not None:
                    self.d = self.d.subs(fx, self.y)
                    self.e = self.e.subs(fx, self.y)
                    return True
                return False
            return False

    def _linear_coeff_match(self, expr, func):
        r"""
        Helper function to match hint ``linear_coefficients``.

        Matches the expression to the form `(a_1 x + b_1 f(x) + c_1)/(a_2 x + b_2
        f(x) + c_2)` where the following conditions hold:

        1. `a_1`, `b_1`, `c_1`, `a_2`, `b_2`, `c_2` are Rationals;
        2. `c_1` or `c_2` are not equal to zero;
        3. `a_2 b_1 - a_1 b_2` is not equal to zero.

        Return ``xarg``, ``yarg`` where

        1. ``xarg`` = `(b_2 c_1 - b_1 c_2)/(a_2 b_1 - a_1 b_2)`
        2. ``yarg`` = `(a_1 c_2 - a_2 c_1)/(a_2 b_1 - a_1 b_2)`


        Examples
        ========

        >>> from sympy import Function
        >>> from sympy.abc import x
        >>> from sympy.solvers.ode.single import LinearCoefficients
        >>> from sympy.functions.elementary.trigonometric import sin
        >>> f = Function('f')
        >>> eq = (-25*f(x) - 8*x + 62)/(4*f(x) + 11*x - 11)
        >>> obj = LinearCoefficients(eq)
        >>> obj._linear_coeff_match(eq, f(x))
        (1/9, 22/9)
        >>> eq = sin((-5*f(x) - 8*x + 6)/(4*f(x) + x - 1))
        >>> obj = LinearCoefficients(eq)
        >>> obj._linear_coeff_match(eq, f(x))
        (19/27, 2/27)
        >>> eq = sin(f(x)/x)
        >>> obj = LinearCoefficients(eq)
        >>> obj._linear_coeff_match(eq, f(x))

        """
        f = func.func
        x = func.args[0]
        def abc(eq):
            r'''
            Internal function of _linear_coeff_match
            that returns Rationals a, b, c
            if eq is a*x + b*f(x) + c, else None.
            '''
            eq = _mexpand(eq)
            c = eq.as_independent(x, f(x), as_Add=True)[0]
            if not c.is_Rational:
                return
            a = eq.coeff(x)
            if not a.is_Rational:
                return
            b = eq.coeff(f(x))
            if not b.is_Rational:
                return
            if eq == a*x + b*f(x) + c:
                return a, b, c

        def match(arg):
            r'''
            Internal function of _linear_coeff_match that returns Rationals a1,
            b1, c1, a2, b2, c2 and a2*b1 - a1*b2 of the expression (a1*x + b1*f(x)
            + c1)/(a2*x + b2*f(x) + c2) if one of c1 or c2 and a2*b1 - a1*b2 is
            non-zero, else None.
            '''
            n, d = arg.together().as_numer_denom()
            m = abc(n)
            if m is not None:
                a1, b1, c1 = m
                m = abc(d)
                if m is not None:
                    a2, b2, c2 = m
                    d = a2*b1 - a1*b2
                    if (c1 or c2) and d:
                        return a1, b1, c1, a2, b2, c2, d

        m = [fi.args[0] for fi in expr.atoms(Function) if fi.func != f and
            len(fi.args) == 1 and not fi.args[0].is_Function] or {expr}
        m1 = match(m.pop())
        if m1 and all(match(mi) == m1 for mi in m):
            a1, b1, c1, a2, b2, c2, denom = m1
            return (b2*c1 - b1*c2)/denom, (a1*c2 - a2*c1)/denom

    def _get_match_object(self):
        fx = self.ode_problem.func
        x = self.ode_problem.sym
        self.u1 = Dummy('u1')
        u = Dummy('u')
        return [self.d, self.e, fx, x, u, self.u1, self.y, self.xarg, self.yarg]


class NthOrderReducible(SingleODESolver):
    r"""
    Solves ODEs that only involve derivatives of the dependent variable using
    a substitution of the form `f^n(x) = g(x)`.

    For example any second order ODE of the form `f''(x) = h(f'(x), x)` can be
    transformed into a pair of 1st order ODEs `g'(x) = h(g(x), x)` and
    `f'(x) = g(x)`. Usually the 1st order ODE for `g` is easier to solve. If
    that gives an explicit solution for `g` then `f` is found simply by
    integration.


    Examples
    ========

    >>> from sympy import Function, dsolve, Eq
    >>> from sympy.abc import x
    >>> f = Function('f')
    >>> eq = Eq(x*f(x).diff(x)**2 + f(x).diff(x, 2), 0)
    >>> dsolve(eq, f(x), hint='nth_order_reducible')
    ... # doctest: +NORMALIZE_WHITESPACE
    Eq(f(x), C1 - sqrt(-1/C2)*log(-C2*sqrt(-1/C2) + x) + sqrt(-1/C2)*log(C2*sqrt(-1/C2) + x))

    """
    hint = "nth_order_reducible"
    has_integral = False

    def _matches(self):
        # Any ODE that can be solved with a substitution and
        # repeated integration e.g.:
        # `d^2/dx^2(y) + x*d/dx(y) = constant
        #f'(x) must be finite for this to work
        eq = self.ode_problem.eq_preprocessed
        func = self.ode_problem.func
        x = self.ode_problem.sym
        r"""
        Matches any differential equation that can be rewritten with a smaller
        order. Only derivatives of ``func`` alone, wrt a single variable,
        are considered, and only in them should ``func`` appear.
        """
        # ODE only handles functions of 1 variable so this affirms that state
        assert len(func.args) == 1
        vc = [d.variable_count[0] for d in eq.atoms(Derivative)
            if d.expr == func and len(d.variable_count) == 1]
        ords = [c for v, c in vc if v == x]
        if len(ords) < 2:
            return False
        self.smallest = min(ords)
        # make sure func does not appear outside of derivatives
        D = Dummy()
        if eq.subs(func.diff(x, self.smallest), D).has(func):
            return False
        return True

    def _get_general_solution(self, *, simplify_flag: bool = True):
        eq = self.ode_problem.eq
        f = self.ode_problem.func.func
        x = self.ode_problem.sym
        n = self.smallest
        # get a unique function name for g
        names = [a.name for a in eq.atoms(AppliedUndef)]
        while True:
            name = Dummy().name
            if name not in names:
                g = Function(name)
                break
        w = f(x).diff(x, n)
        geq = eq.subs(w, g(x))
        gsol = dsolve(geq, g(x))

        if not isinstance(gsol, list):
            gsol = [gsol]

        # Might be multiple solutions to the reduced ODE:
        fsol = []
        for gsoli in gsol:
            fsoli = dsolve(gsoli.subs(g(x), w), f(x))  # or do integration n times
            fsol.append(fsoli)

        return fsol


class SecondHypergeometric(SingleODESolver):
    r"""
    Solves 2nd order linear differential equations.

    It computes special function solutions which can be expressed using the
    2F1, 1F1 or 0F1 hypergeometric functions.

    .. math:: y'' + A(x) y' + B(x) y = 0\text{,}

    where `A` and `B` are rational functions.

    These kinds of differential equations have solution of non-Liouvillian form.

    Given linear ODE can be obtained from 2F1 given by

    .. math:: (x^2 - x) y'' + ((a + b + 1) x - c) y' + b a y = 0\text{,}

    where {a, b, c} are arbitrary constants.

    Notes
    =====

    The algorithm should find any solution of the form

    .. math:: y = P(x) _pF_q(..; ..;\frac{\alpha x^k + \beta}{\gamma x^k + \delta})\text{,}

    where pFq is any of 2F1, 1F1 or 0F1 and `P` is an "arbitrary function".
    Currently only the 2F1 case is implemented in SymPy but the other cases are
    described in the paper and could be implemented in future (contributions
    welcome!).


    Examples
    ========

    >>> from sympy import Function, dsolve, pprint
    >>> from sympy.abc import x
    >>> f = Function('f')
    >>> eq = (x*x - x)*f(x).diff(x,2) + (5*x - 1)*f(x).diff(x) + 4*f(x)
    >>> pprint(dsolve(eq, f(x), '2nd_hypergeometric'))
                                        _
           /        /           4  \\  |_  /-1, -1 |  \
           |C1 + C2*|log(x) + -----||* |   |       | x|
           \        \         x + 1// 2  1 \  1    |  /
    f(x) = --------------------------------------------
                                    3
                             (x - 1)


    References
    ==========

    - "Non-Liouvillian solutions for second order linear ODEs" by L. Chan, E.S. Cheb-Terrab

    """
    hint = "2nd_hypergeometric"
    has_integral = True

    def _matches(self):
        eq = self.ode_problem.eq_preprocessed
        func = self.ode_problem.func
        r = match_2nd_hypergeometric(eq, func)
        self.match_object = None
        if r:
            A, B = r
            d = equivalence_hypergeometric(A, B, func)
            if d:
                if d['type'] == "2F1":
                    self.match_object = match_2nd_2F1_hypergeometric(d['I0'], d['k'], d['sing_point'], func)
                    if self.match_object is not None:
                        self.match_object.update({'A':A, 'B':B})
            # We can extend it for 1F1 and 0F1 type also.
        return self.match_object is not None

    def _get_general_solution(self, *, simplify_flag: bool = True):
        eq = self.ode_problem.eq
        func = self.ode_problem.func
        if self.match_object['type'] == "2F1":
            sol = get_sol_2F1_hypergeometric(eq, func, self.match_object)
            if sol is None:
                raise NotImplementedError("The given ODE " + str(eq) + " cannot be solved by"
                    + " the hypergeometric method")

        return [sol]


class NthLinearConstantCoeffHomogeneous(SingleODESolver):
    r"""
    Solves an `n`\th order linear homogeneous differential equation with
    constant coefficients.

    This is an equation of the form

    .. math:: a_n f^{(n)}(x) + a_{n-1} f^{(n-1)}(x) + \cdots + a_1 f'(x)
                + a_0 f(x) = 0\text{.}

    These equations can be solved in a general manner, by taking the roots of
    the characteristic equation `a_n m^n + a_{n-1} m^{n-1} + \cdots + a_1 m +
    a_0 = 0`.  The solution will then be the sum of `C_n x^i e^{r x}` terms,
    for each where `C_n` is an arbitrary constant, `r` is a root of the
    characteristic equation and `i` is one of each from 0 to the multiplicity
    of the root - 1 (for example, a root 3 of multiplicity 2 would create the
    terms `C_1 e^{3 x} + C_2 x e^{3 x}`).  The exponential is usually expanded
    for complex roots using Euler's equation `e^{I x} = \cos(x) + I \sin(x)`.
    Complex roots always come in conjugate pairs in polynomials with real
    coefficients, so the two roots will be represented (after simplifying the
    constants) as `e^{a x} \left(C_1 \cos(b x) + C_2 \sin(b x)\right)`.

    If SymPy cannot find exact roots to the characteristic equation, a
    :py:class:`~sympy.polys.rootoftools.ComplexRootOf` instance will be return
    instead.

    >>> from sympy import Function, dsolve
    >>> from sympy.abc import x
    >>> f = Function('f')
    >>> dsolve(f(x).diff(x, 5) + 10*f(x).diff(x) - 2*f(x), f(x),
    ... hint='nth_linear_constant_coeff_homogeneous')
    ... # doctest: +NORMALIZE_WHITESPACE
    Eq(f(x), C5*exp(x*CRootOf(_x**5 + 10*_x - 2, 0))
    + (C1*sin(x*im(CRootOf(_x**5 + 10*_x - 2, 1)))
    + C2*cos(x*im(CRootOf(_x**5 + 10*_x - 2, 1))))*exp(x*re(CRootOf(_x**5 + 10*_x - 2, 1)))
    + (C3*sin(x*im(CRootOf(_x**5 + 10*_x - 2, 3)))
    + C4*cos(x*im(CRootOf(_x**5 + 10*_x - 2, 3))))*exp(x*re(CRootOf(_x**5 + 10*_x - 2, 3))))

    Note that because this method does not involve integration, there is no
    ``nth_linear_constant_coeff_homogeneous_Integral`` hint.

    Examples
    ========

    >>> from sympy import Function, dsolve, pprint
    >>> from sympy.abc import x
    >>> f = Function('f')
    >>> pprint(dsolve(f(x).diff(x, 4) + 2*f(x).diff(x, 3) -
    ... 2*f(x).diff(x, 2) - 6*f(x).diff(x) + 5*f(x), f(x),
    ... hint='nth_linear_constant_coeff_homogeneous'))
                        x                            -2*x
    f(x) = (C1 + C2*x)*e  + (C3*sin(x) + C4*cos(x))*e

    References
    ==========

    - https://en.wikipedia.org/wiki/Linear_differential_equation section:
      Nonhomogeneous_equation_with_constant_coefficients
    - M. Tenenbaum & H. Pollard, "Ordinary Differential Equations",
      Dover 1963, pp. 211

    # indirect doctest

    """
    hint = "nth_linear_constant_coeff_homogeneous"
    has_integral = False

    def _matches(self):
        eq = self.ode_problem.eq_high_order_free
        func = self.ode_problem.func
        order = self.ode_problem.order
        x = self.ode_problem.sym
        self.r = self.ode_problem.get_linear_coefficients(eq, func, order)
        if order and self.r and not any(self.r[i].has(x) for i in self.r if i >= 0):
            if not self.r[-1]:
                return True
            else:
                return False
        return False

    def _get_general_solution(self, *, simplify_flag: bool = True):
        fx = self.ode_problem.func
        order = self.ode_problem.order
        roots, collectterms = _get_const_characteristic_eq_sols(self.r, fx, order)
        # A generator of constants
        constants = self.ode_problem.get_numbered_constants(num=len(roots))
        gsol = Add(*[i*j for (i, j) in zip(constants, roots)])
        gsol = Eq(fx, gsol)
        if simplify_flag:
            gsol = _get_simplified_sol([gsol], fx, collectterms)

        return [gsol]


class NthLinearConstantCoeffVariationOfParameters(SingleODESolver):
    r"""
    Solves an `n`\th order linear differential equation with constant
    coefficients using the method of variation of parameters.

    This method works on any differential equations of the form

    .. math:: f^{(n)}(x) + a_{n-1} f^{(n-1)}(x) + \cdots + a_1 f'(x) + a_0
                f(x) = P(x)\text{.}

    This method works by assuming that the particular solution takes the form

    .. math:: \sum_{x=1}^{n} c_i(x) y_i(x)\text{,}

    where `y_i` is the `i`\th solution to the homogeneous equation.  The
    solution is then solved using Wronskian's and Cramer's Rule.  The
    particular solution is given by

    .. math:: \sum_{x=1}^n \left( \int \frac{W_i(x)}{W(x)} \,dx
                \right) y_i(x) \text{,}

    where `W(x)` is the Wronskian of the fundamental system (the system of `n`
    linearly independent solutions to the homogeneous equation), and `W_i(x)`
    is the Wronskian of the fundamental system with the `i`\th column replaced
    with `[0, 0, \cdots, 0, P(x)]`.

    This method is general enough to solve any `n`\th order inhomogeneous
    linear differential equation with constant coefficients, but sometimes
    SymPy cannot simplify the Wronskian well enough to integrate it.  If this
    method hangs, try using the
    ``nth_linear_constant_coeff_variation_of_parameters_Integral`` hint and
    simplifying the integrals manually.  Also, prefer using
    ``nth_linear_constant_coeff_undetermined_coefficients`` when it
    applies, because it doesn't use integration, making it faster and more
    reliable.

    Warning, using simplify=False with
    'nth_linear_constant_coeff_variation_of_parameters' in
    :py:meth:`~sympy.solvers.ode.dsolve` may cause it to hang, because it will
    not attempt to simplify the Wronskian before integrating.  It is
    recommended that you only use simplify=False with
    'nth_linear_constant_coeff_variation_of_parameters_Integral' for this
    method, especially if the solution to the homogeneous equation has
    trigonometric functions in it.

    Examples
    ========

    >>> from sympy import Function, dsolve, pprint, exp, log
    >>> from sympy.abc import x
    >>> f = Function('f')
    >>> pprint(dsolve(f(x).diff(x, 3) - 3*f(x).diff(x, 2) +
    ... 3*f(x).diff(x) - f(x) - exp(x)*log(x), f(x),
    ... hint='nth_linear_constant_coeff_variation_of_parameters'))
           /       /       /     x*log(x)   11*x\\\  x
    f(x) = |C1 + x*|C2 + x*|C3 + -------- - ----|||*e
           \       \       \        6        36 ///

    References
    ==========

    - https://en.wikipedia.org/wiki/Variation_of_parameters
    - http://planetmath.org/VariationOfParameters
    - M. Tenenbaum & H. Pollard, "Ordinary Differential Equations",
      Dover 1963, pp. 233

    # indirect doctest

    """
    hint = "nth_linear_constant_coeff_variation_of_parameters"
    has_integral = True

    def _matches(self):
        eq = self.ode_problem.eq_high_order_free
        func = self.ode_problem.func
        order = self.ode_problem.order
        x = self.ode_problem.sym
        self.r = self.ode_problem.get_linear_coefficients(eq, func, order)

        if order and self.r and not any(self.r[i].has(x) for i in self.r if i >= 0):
            if self.r[-1]:
                return True
            else:
                return False
        return False

    def _get_general_solution(self, *, simplify_flag: bool = True):
        eq = self.ode_problem.eq_high_order_free
        f = self.ode_problem.func.func
        x = self.ode_problem.sym
        order = self.ode_problem.order
        roots, collectterms = _get_const_characteristic_eq_sols(self.r, f(x), order)
        # A generator of constants
        constants = self.ode_problem.get_numbered_constants(num=len(roots))
        homogen_sol = Add(*[i*j for (i, j) in zip(constants, roots)])
        homogen_sol = Eq(f(x), homogen_sol)
        homogen_sol = _solve_variation_of_parameters(eq, f(x), roots, homogen_sol, order, self.r, simplify_flag)
        if simplify_flag:
            homogen_sol = _get_simplified_sol([homogen_sol], f(x), collectterms)
        return [homogen_sol]


class NthLinearConstantCoeffUndeterminedCoefficients(SingleODESolver):
    r"""
    Solves an `n`\th order linear differential equation with constant
    coefficients using the method of undetermined coefficients.

    This method works on differential equations of the form

    .. math:: a_n f^{(n)}(x) + a_{n-1} f^{(n-1)}(x) + \cdots + a_1 f'(x)
                + a_0 f(x) = P(x)\text{,}

    where `P(x)` is a function that has a finite number of linearly
    independent derivatives.

    Functions that fit this requirement are finite sums functions of the form
    `a x^i e^{b x} \sin(c x + d)` or `a x^i e^{b x} \cos(c x + d)`, where `i`
    is a non-negative integer and `a`, `b`, `c`, and `d` are constants.  For
    example any polynomial in `x`, functions like `x^2 e^{2 x}`, `x \sin(x)`,
    and `e^x \cos(x)` can all be used.  Products of `\sin`'s and `\cos`'s have
    a finite number of derivatives, because they can be expanded into `\sin(a
    x)` and `\cos(b x)` terms.  However, SymPy currently cannot do that
    expansion, so you will need to manually rewrite the expression in terms of
    the above to use this method.  So, for example, you will need to manually
    convert `\sin^2(x)` into `(1 + \cos(2 x))/2` to properly apply the method
    of undetermined coefficients on it.

    This method works by creating a trial function from the expression and all
    of its linear independent derivatives and substituting them into the
    original ODE.  The coefficients for each term will be a system of linear
    equations, which are be solved for and substituted, giving the solution.
    If any of the trial functions are linearly dependent on the solution to
    the homogeneous equation, they are multiplied by sufficient `x` to make
    them linearly independent.

    Examples
    ========

    >>> from sympy import Function, dsolve, pprint, exp, cos
    >>> from sympy.abc import x
    >>> f = Function('f')
    >>> pprint(dsolve(f(x).diff(x, 2) + 2*f(x).diff(x) + f(x) -
    ... 4*exp(-x)*x**2 + cos(2*x), f(x),
    ... hint='nth_linear_constant_coeff_undetermined_coefficients'))
           /       /      3\\
           |       |     x ||  -x   4*sin(2*x)   3*cos(2*x)
    f(x) = |C1 + x*|C2 + --||*e   - ---------- + ----------
           \       \     3 //           25           25

    References
    ==========

    - https://en.wikipedia.org/wiki/Method_of_undetermined_coefficients
    - M. Tenenbaum & H. Pollard, "Ordinary Differential Equations",
      Dover 1963, pp. 221

    # indirect doctest

    """
    hint = "nth_linear_constant_coeff_undetermined_coefficients"
    has_integral = False

    def _matches(self):
        eq = self.ode_problem.eq_high_order_free
        func = self.ode_problem.func
        order = self.ode_problem.order
        x = self.ode_problem.sym
        self.r = self.ode_problem.get_linear_coefficients(eq, func, order)
        does_match = False
        if order and self.r and not any(self.r[i].has(x) for i in self.r if i >= 0):
            if self.r[-1]:
                eq_homogeneous = Add(eq, -self.r[-1])
                undetcoeff = _undetermined_coefficients_match(self.r[-1], x, func, eq_homogeneous)
                if undetcoeff['test']:
                    self.trialset = undetcoeff['trialset']
                    does_match = True
        return does_match

    def _get_general_solution(self, *, simplify_flag: bool = True):
        eq = self.ode_problem.eq
        f = self.ode_problem.func.func
        x = self.ode_problem.sym
        order = self.ode_problem.order
        roots, collectterms = _get_const_characteristic_eq_sols(self.r, f(x), order)
        # A generator of constants
        constants = self.ode_problem.get_numbered_constants(num=len(roots))
        homogen_sol = Add(*[i*j for (i, j) in zip(constants, roots)])
        homogen_sol = Eq(f(x), homogen_sol)
        self.r.update({'list': roots, 'sol': homogen_sol, 'simpliy_flag': simplify_flag})
        gsol = _solve_undetermined_coefficients(eq, f(x), order, self.r, self.trialset)
        if simplify_flag:
            gsol = _get_simplified_sol([gsol], f(x), collectterms)
        return [gsol]


class NthLinearEulerEqHomogeneous(SingleODESolver):
    r"""
    Solves an `n`\th order linear homogeneous variable-coefficient
    Cauchy-Euler equidimensional ordinary differential equation.

    This is an equation with form `0 = a_0 f(x) + a_1 x f'(x) + a_2 x^2 f''(x)
    \cdots`.

    These equations can be solved in a general manner, by substituting
    solutions of the form `f(x) = x^r`, and deriving a characteristic equation
    for `r`.  When there are repeated roots, we include extra terms of the
    form `C_{r k} \ln^k(x) x^r`, where `C_{r k}` is an arbitrary integration
    constant, `r` is a root of the characteristic equation, and `k` ranges
    over the multiplicity of `r`.  In the cases where the roots are complex,
    solutions of the form `C_1 x^a \sin(b \log(x)) + C_2 x^a \cos(b \log(x))`
    are returned, based on expansions with Euler's formula.  The general
    solution is the sum of the terms found.  If SymPy cannot find exact roots
    to the characteristic equation, a
    :py:obj:`~.ComplexRootOf` instance will be returned
    instead.

    >>> from sympy import Function, dsolve
    >>> from sympy.abc import x
    >>> f = Function('f')
    >>> dsolve(4*x**2*f(x).diff(x, 2) + f(x), f(x),
    ... hint='nth_linear_euler_eq_homogeneous')
    ... # doctest: +NORMALIZE_WHITESPACE
    Eq(f(x), sqrt(x)*(C1 + C2*log(x)))

    Note that because this method does not involve integration, there is no
    ``nth_linear_euler_eq_homogeneous_Integral`` hint.

    The following is for internal use:

    - ``returns = 'sol'`` returns the solution to the ODE.
    - ``returns = 'list'`` returns a list of linearly independent solutions,
      corresponding to the fundamental solution set, for use with non
      homogeneous solution methods like variation of parameters and
      undetermined coefficients.  Note that, though the solutions should be
      linearly independent, this function does not explicitly check that.  You
      can do ``assert simplify(wronskian(sollist)) != 0`` to check for linear
      independence.  Also, ``assert len(sollist) == order`` will need to pass.
    - ``returns = 'both'``, return a dictionary ``{'sol': <solution to ODE>,
      'list': <list of linearly independent solutions>}``.

    Examples
    ========

    >>> from sympy import Function, dsolve, pprint
    >>> from sympy.abc import x
    >>> f = Function('f')
    >>> eq = f(x).diff(x, 2)*x**2 - 4*f(x).diff(x)*x + 6*f(x)
    >>> pprint(dsolve(eq, f(x),
    ... hint='nth_linear_euler_eq_homogeneous'))
            2
    f(x) = x *(C1 + C2*x)

    References
    ==========

    - https://en.wikipedia.org/wiki/Cauchy%E2%80%93Euler_equation
    - C. Bender & S. Orszag, "Advanced Mathematical Methods for Scientists and
      Engineers", Springer 1999, pp. 12

    # indirect doctest

    """
    hint = "nth_linear_euler_eq_homogeneous"
    has_integral = False

    def _matches(self):
        eq = self.ode_problem.eq_preprocessed
        f = self.ode_problem.func.func
        order = self.ode_problem.order
        x = self.ode_problem.sym
        match = self.ode_problem.get_linear_coefficients(eq, f(x), order)
        self.r = None
        does_match = False

        if order and match:
            coeff = match[order]
            factor = x**order / coeff
            self.r = {i: factor*match[i] for i in match}
        if self.r and not any(not _test_term(self.r[i], f(x), i) for i in
                self.r if i >= 0):
            if not self.r[-1]:
                does_match = True
        return does_match

    def _get_general_solution(self, *, simplify_flag: bool = True):
        fx = self.ode_problem.func
        eq = self.ode_problem.eq
        homogen_sol = _get_euler_characteristic_eq_sols(eq, fx, self.r)[0]
        return [homogen_sol]


class NthLinearEulerEqNonhomogeneousVariationOfParameters(SingleODESolver):
    r"""
    Solves an `n`\th order linear non homogeneous Cauchy-Euler equidimensional
    ordinary differential equation using variation of parameters.

    This is an equation with form `g(x) = a_0 f(x) + a_1 x f'(x) + a_2 x^2 f''(x)
    \cdots`.

    This method works by assuming that the particular solution takes the form

    .. math:: \sum_{x=1}^{n} c_i(x) y_i(x) {a_n} {x^n} \text{, }

    where `y_i` is the `i`\th solution to the homogeneous equation.  The
    solution is then solved using Wronskian's and Cramer's Rule.  The
    particular solution is given by multiplying eq given below with `a_n x^{n}`

    .. math:: \sum_{x=1}^n \left( \int \frac{W_i(x)}{W(x)} \, dx
                \right) y_i(x) \text{, }

    where `W(x)` is the Wronskian of the fundamental system (the system of `n`
    linearly independent solutions to the homogeneous equation), and `W_i(x)`
    is the Wronskian of the fundamental system with the `i`\th column replaced
    with `[0, 0, \cdots, 0, \frac{x^{- n}}{a_n} g{\left(x \right)}]`.

    This method is general enough to solve any `n`\th order inhomogeneous
    linear differential equation, but sometimes SymPy cannot simplify the
    Wronskian well enough to integrate it.  If this method hangs, try using the
    ``nth_linear_constant_coeff_variation_of_parameters_Integral`` hint and
    simplifying the integrals manually.  Also, prefer using
    ``nth_linear_constant_coeff_undetermined_coefficients`` when it
    applies, because it doesn't use integration, making it faster and more
    reliable.

    Warning, using simplify=False with
    'nth_linear_constant_coeff_variation_of_parameters' in
    :py:meth:`~sympy.solvers.ode.dsolve` may cause it to hang, because it will
    not attempt to simplify the Wronskian before integrating.  It is
    recommended that you only use simplify=False with
    'nth_linear_constant_coeff_variation_of_parameters_Integral' for this
    method, especially if the solution to the homogeneous equation has
    trigonometric functions in it.

    Examples
    ========

    >>> from sympy import Function, dsolve, Derivative
    >>> from sympy.abc import x
    >>> f = Function('f')
    >>> eq = x**2*Derivative(f(x), x, x) - 2*x*Derivative(f(x), x) + 2*f(x) - x**4
    >>> dsolve(eq, f(x),
    ... hint='nth_linear_euler_eq_nonhomogeneous_variation_of_parameters').expand()
    Eq(f(x), C1*x + C2*x**2 + x**4/6)

    """
    hint = "nth_linear_euler_eq_nonhomogeneous_variation_of_parameters"
    has_integral = True

    def _matches(self):
        eq = self.ode_problem.eq_preprocessed
        f = self.ode_problem.func.func
        order = self.ode_problem.order
        x = self.ode_problem.sym
        match = self.ode_problem.get_linear_coefficients(eq, f(x), order)
        self.r = None
        does_match = False

        if order and match:
            coeff = match[order]
            factor = x**order / coeff
            self.r = {i: factor*match[i] for i in match}
        if self.r and not any(not _test_term(self.r[i], f(x), i) for i in
                self.r if i >= 0):
            if self.r[-1]:
                does_match = True

        return does_match

    def _get_general_solution(self, *, simplify_flag: bool = True):
        eq = self.ode_problem.eq
        f = self.ode_problem.func.func
        x = self.ode_problem.sym
        order = self.ode_problem.order
        homogen_sol, roots = _get_euler_characteristic_eq_sols(eq, f(x), self.r)
        self.r[-1] = self.r[-1]/self.r[order]
        sol = _solve_variation_of_parameters(eq, f(x), roots, homogen_sol, order, self.r, simplify_flag)

        return [Eq(f(x), homogen_sol.rhs + (sol.rhs - homogen_sol.rhs)*self.r[order])]


class NthLinearEulerEqNonhomogeneousUndeterminedCoefficients(SingleODESolver):
    r"""
    Solves an `n`\th order linear non homogeneous Cauchy-Euler equidimensional
    ordinary differential equation using undetermined coefficients.

    This is an equation with form `g(x) = a_0 f(x) + a_1 x f'(x) + a_2 x^2 f''(x)
    \cdots`.

    These equations can be solved in a general manner, by substituting
    solutions of the form `x = exp(t)`, and deriving a characteristic equation
    of form `g(exp(t)) = b_0 f(t) + b_1 f'(t) + b_2 f''(t) \cdots` which can
    be then solved by nth_linear_constant_coeff_undetermined_coefficients if
    g(exp(t)) has finite number of linearly independent derivatives.

    Functions that fit this requirement are finite sums functions of the form
    `a x^i e^{b x} \sin(c x + d)` or `a x^i e^{b x} \cos(c x + d)`, where `i`
    is a non-negative integer and `a`, `b`, `c`, and `d` are constants.  For
    example any polynomial in `x`, functions like `x^2 e^{2 x}`, `x \sin(x)`,
    and `e^x \cos(x)` can all be used.  Products of `\sin`'s and `\cos`'s have
    a finite number of derivatives, because they can be expanded into `\sin(a
    x)` and `\cos(b x)` terms.  However, SymPy currently cannot do that
    expansion, so you will need to manually rewrite the expression in terms of
    the above to use this method.  So, for example, you will need to manually
    convert `\sin^2(x)` into `(1 + \cos(2 x))/2` to properly apply the method
    of undetermined coefficients on it.

    After replacement of x by exp(t), this method works by creating a trial function
    from the expression and all of its linear independent derivatives and
    substituting them into the original ODE.  The coefficients for each term
    will be a system of linear equations, which are be solved for and
    substituted, giving the solution. If any of the trial functions are linearly
    dependent on the solution to the homogeneous equation, they are multiplied
    by sufficient `x` to make them linearly independent.

    Examples
    ========

    >>> from sympy import dsolve, Function, Derivative, log
    >>> from sympy.abc import x
    >>> f = Function('f')
    >>> eq = x**2*Derivative(f(x), x, x) - 2*x*Derivative(f(x), x) + 2*f(x) - log(x)
    >>> dsolve(eq, f(x),
    ... hint='nth_linear_euler_eq_nonhomogeneous_undetermined_coefficients').expand()
    Eq(f(x), C1*x + C2*x**2 + log(x)/2 + 3/4)

    """
    hint = "nth_linear_euler_eq_nonhomogeneous_undetermined_coefficients"
    has_integral = False

    def _matches(self):
        eq = self.ode_problem.eq_high_order_free
        f = self.ode_problem.func.func
        order = self.ode_problem.order
        x = self.ode_problem.sym
        match = self.ode_problem.get_linear_coefficients(eq, f(x), order)
        self.r = None
        does_match = False

        if order and match:
            coeff = match[order]
            factor = x**order / coeff
            self.r = {i: factor*match[i] for i in match}
        if self.r and not any(not _test_term(self.r[i], f(x), i) for i in
                self.r if i >= 0):
            if self.r[-1]:
                e, re = posify(self.r[-1].subs(x, exp(x)))
                undetcoeff = _undetermined_coefficients_match(e.subs(re), x)
                if undetcoeff['test']:
                    does_match = True
        return does_match

    def _get_general_solution(self, *, simplify_flag: bool = True):
        f = self.ode_problem.func.func
        x = self.ode_problem.sym
        chareq, eq, symbol = S.Zero, S.Zero, Dummy('x')
        for i in self.r.keys():
            if i >= 0:
                chareq += (self.r[i]*diff(x**symbol, x, i)*x**-symbol).expand()

        for i in range(1, degree(Poly(chareq, symbol))+1):
            eq += chareq.coeff(symbol**i)*diff(f(x), x, i)

        if chareq.as_coeff_add(symbol)[0]:
            eq += chareq.as_coeff_add(symbol)[0]*f(x)
        e, re = posify(self.r[-1].subs(x, exp(x)))
        eq += e.subs(re)

        self.const_undet_instance = NthLinearConstantCoeffUndeterminedCoefficients(SingleODEProblem(eq, f(x), x))
        sol = self.const_undet_instance.get_general_solution(simplify = simplify_flag)[0]
        sol = sol.subs(x, log(x))
        sol = sol.subs(f(log(x)), f(x)).expand()

        return [sol]


class SecondLinearBessel(SingleODESolver):
    r"""
    Gives solution of the Bessel differential equation

    .. math :: x^2 \frac{d^2y}{dx^2} + x \frac{dy}{dx} y(x) + (x^2-n^2) y(x)

    if `n` is integer then the solution is of the form ``Eq(f(x), C0 besselj(n,x)
    + C1 bessely(n,x))`` as both the solutions are linearly independent else if
    `n` is a fraction then the solution is of the form ``Eq(f(x), C0 besselj(n,x)
    + C1 besselj(-n,x))`` which can also transform into ``Eq(f(x), C0 besselj(n,x)
    + C1 bessely(n,x))``.

    Examples
    ========

    >>> from sympy.abc import x
    >>> from sympy import Symbol
    >>> v = Symbol('v', positive=True)
    >>> from sympy.solvers.ode import dsolve
    >>> from sympy import Function
    >>> f = Function('f')
    >>> y = f(x)
    >>> genform = x**2*y.diff(x, 2) + x*y.diff(x) + (x**2 - v**2)*y
    >>> dsolve(genform)
    Eq(f(x), C1*besselj(v, x) + C2*bessely(v, x))

    References
    ==========

    https://www.math24.net/bessel-differential-equation/

    """
    hint = "2nd_linear_bessel"
    has_integral = False

    def _matches(self):
        eq = self.ode_problem.eq_high_order_free
        f = self.ode_problem.func
        order = self.ode_problem.order
        x = self.ode_problem.sym
        df = f.diff(x)
        a = Wild('a', exclude=[f,df])
        b = Wild('b', exclude=[x, f,df])
        a4 = Wild('a4', exclude=[x,f,df])
        b4 = Wild('b4', exclude=[x,f,df])
        c4 = Wild('c4', exclude=[x,f,df])
        d4 = Wild('d4', exclude=[x,f,df])
        a3 = Wild('a3', exclude=[f, df, f.diff(x, 2)])
        b3 = Wild('b3', exclude=[f, df, f.diff(x, 2)])
        c3 = Wild('c3', exclude=[f, df, f.diff(x, 2)])
        deq = a3*(f.diff(x, 2)) + b3*df + c3*f
        r = collect(eq,
            [f.diff(x, 2), df, f]).match(deq)
        if order == 2 and r:
            if not all([r[key].is_polynomial() for key in r]):
                n, d = eq.as_numer_denom()
                eq = expand(n)
                r = collect(eq,
                    [f.diff(x, 2), df, f]).match(deq)

        if r and r[a3] != 0:
            # leading coeff of f(x).diff(x, 2)
            coeff = factor(r[a3]).match(a4*(x-b)**b4)

            if coeff:
            # if coeff[b4] = 0 means constant coefficient
                if coeff[b4] == 0:
                    return False
                point = coeff[b]
            else:
                return False

            if point:
                r[a3] = simplify(r[a3].subs(x, x+point))
                r[b3] = simplify(r[b3].subs(x, x+point))
                r[c3] = simplify(r[c3].subs(x, x+point))

            # making a3 in the form of x**2
            r[a3] = cancel(r[a3]/(coeff[a4]*(x)**(-2+coeff[b4])))
            r[b3] = cancel(r[b3]/(coeff[a4]*(x)**(-2+coeff[b4])))
            r[c3] = cancel(r[c3]/(coeff[a4]*(x)**(-2+coeff[b4])))
            # checking if b3 is of form c*(x-b)
            coeff1 = factor(r[b3]).match(a4*(x))
            if coeff1 is None:
                return False
            # c3 maybe of very complex form so I am simply checking (a - b) form
            # if yes later I will match with the standerd form of bessel in a and b
            # a, b are wild variable defined above.
            _coeff2 = r[c3].match(a - b)
            if _coeff2 is None:
                return False
            # matching with standerd form for c3
            coeff2 = factor(_coeff2[a]).match(c4**2*(x)**(2*a4))
            if coeff2 is None:
                return False

            if _coeff2[b] == 0:
                coeff2[d4] = 0
            else:
                coeff2[d4] = factor(_coeff2[b]).match(d4**2)[d4]

            self.rn = {'n':coeff2[d4], 'a4':coeff2[c4], 'd4':coeff2[a4]}
            self.rn['c4'] = coeff1[a4]
            self.rn['b4'] = point
            return True
        return False

    def _get_general_solution(self, *, simplify_flag: bool = True):
        f = self.ode_problem.func.func
        x = self.ode_problem.sym
        n = self.rn['n']
        a4 = self.rn['a4']
        c4 = self.rn['c4']
        d4 = self.rn['d4']
        b4 = self.rn['b4']
        n = sqrt(n**2 + Rational(1, 4)*(c4 - 1)**2)
        (C1, C2) = self.ode_problem.get_numbered_constants(num=2)
        return [Eq(f(x), ((x**(Rational(1-c4,2)))*(C1*besselj(n/d4,a4*x**d4/d4)
            + C2*bessely(n/d4,a4*x**d4/d4))).subs(x, x-b4))]


class SecondLinearAiry(SingleODESolver):
    r"""
    Gives solution of the Airy differential equation

    .. math :: \frac{d^2y}{dx^2} + (a + b x) y(x) = 0

    in terms of Airy special functions airyai and airybi.

    Examples
    ========

    >>> from sympy import dsolve, Function
    >>> from sympy.abc import x
    >>> f = Function("f")
    >>> eq = f(x).diff(x, 2) - x*f(x)
    >>> dsolve(eq)
    Eq(f(x), C1*airyai(x) + C2*airybi(x))
    """
    hint = "2nd_linear_airy"
    has_integral = False

    def _matches(self):
        eq = self.ode_problem.eq_high_order_free
        f = self.ode_problem.func
        order = self.ode_problem.order
        x = self.ode_problem.sym
        df = f.diff(x)
        a4 = Wild('a4', exclude=[x,f,df])
        b4 = Wild('b4', exclude=[x,f,df])
        match = self.ode_problem.get_linear_coefficients(eq, f, order)
        does_match = False
        if order == 2 and match and match[2] != 0:
            if match[1].is_zero:
                self.rn = cancel(match[0]/match[2]).match(a4+b4*x)
                if self.rn and self.rn[b4] != 0:
                    self.rn = {'b':self.rn[a4],'m':self.rn[b4]}
                    does_match = True
        return does_match

    def _get_general_solution(self, *, simplify_flag: bool = True):
        f = self.ode_problem.func.func
        x = self.ode_problem.sym
        (C1, C2) = self.ode_problem.get_numbered_constants(num=2)
        b = self.rn['b']
        m = self.rn['m']
        if m.is_positive:
            arg = - b/cbrt(m)**2 - cbrt(m)*x
        elif m.is_negative:
            arg = - b/cbrt(-m)**2 + cbrt(-m)*x
        else:
            arg = - b/cbrt(-m)**2 + cbrt(-m)*x

        return [Eq(f(x), C1*airyai(arg) + C2*airybi(arg))]



# Avoid circular import:
from .ode import dsolve, ode_sol_simplicity, odesimp, homogeneous_order<|MERGE_RESOLUTION|>--- conflicted
+++ resolved
@@ -7,13 +7,8 @@
     from typing import ClassVar
 from typing import Dict, Type, Iterator, List, Optional
 
-<<<<<<< HEAD
 from .riccati import match_riccati, solve_riccati
-from sympy.core import Add, S, Pow
-=======
-from typing import Iterator, List, Optional
 from sympy.core import Add, S, Pow, Rational
->>>>>>> 49470f4c
 from sympy.core.exprtools import factor_terms
 from sympy.core.expr import Expr
 from sympy.core.function import AppliedUndef, Derivative, diff, Function, expand, Subs, _mexpand
