<<<<<<< HEAD
from __future__ import division
=======
import warnings
>>>>>>> f3c556d1

from sympy import Abs, Rational, Float, S, Symbol, symbols, cos, pi, sqrt, oo
from sympy.functions.elementary.trigonometric import tan
from sympy.geometry import (Circle, Ellipse, GeometryError, Point, Point2D, Polygon, Ray, RegularPolygon, Segment, Triangle, are_similar,
                            convex_hull, intersection, Line)
from sympy.utilities.pytest import raises, slow, warns
from sympy.utilities.randtest import verify_numerically
from sympy.geometry.polygon import rad, deg
from sympy import integrate


def feq(a, b):
    """Test if two floating point values are 'equal'."""
    t_float = Float("1.0E-10")
    return -t_float < a - b < t_float

@slow
def test_polygon():
    x = Symbol('x', real=True)
    y = Symbol('y', real=True)
    x1 = Symbol('x1', real=True)
    half = Rational(1, 2)
    a, b, c = Point(0, 0), Point(2, 0), Point(3, 3)
    t = Triangle(a, b, c)
    assert Polygon(a, Point(1, 0), b, c) == t
    assert Polygon(Point(1, 0), b, c, a) == t
    assert Polygon(b, c, a, Point(1, 0)) == t
    # 2 "remove folded" tests
    assert Polygon(a, Point(3, 0), b, c) == t
    assert Polygon(a, b, Point(3, -1), b, c) == t
    # remove multiple collinear points
    assert Polygon(Point(-4, 15), Point(-11, 15), Point(-15, 15),
        Point(-15, 33/5), Point(-15, -87/10), Point(-15, -15),
        Point(-42/5, -15), Point(-2, -15), Point(7, -15), Point(15, -15),
        Point(15, -3), Point(15, 10), Point(15, 15)) == \
        Polygon(Point(-15,-15), Point(15,-15), Point(15,15), Point(-15,15))


    p1 = Polygon(
        Point(0, 0), Point(3, -1),
        Point(6, 0), Point(4, 5),
        Point(2, 3), Point(0, 3))
    p2 = Polygon(
        Point(6, 0), Point(3, -1),
        Point(0, 0), Point(0, 3),
        Point(2, 3), Point(4, 5))
    p3 = Polygon(
        Point(0, 0), Point(3, 0),
        Point(5, 2), Point(4, 4))
    p4 = Polygon(
        Point(0, 0), Point(4, 4),
        Point(5, 2), Point(3, 0))
    p5 = Polygon(
        Point(0, 0), Point(4, 4),
        Point(0, 4))
    p6 = Polygon(
        Point(-11, 1), Point(-9, 6.6),
        Point(-4, -3), Point(-8.4, -8.7))
    r = Ray(Point(-9,6.6), Point(-9,5.5))
    #
    # General polygon
    #
    assert p1 == p2
    assert len(p1.args) == 6
    assert len(p1.sides) == 6
    assert p1.perimeter == 5 + 2*sqrt(10) + sqrt(29) + sqrt(8)
    assert p1.area == 22
    assert not p1.is_convex()
    assert Polygon((-1, 1), (2, -1), (2, 1), (-1, -1), (3, 0)
        ).is_convex() is False
    # ensure convex for both CW and CCW point specification
    assert p3.is_convex()
    assert p4.is_convex()
    dict5 = p5.angles
    assert dict5[Point(0, 0)] == pi / 4
    assert dict5[Point(0, 4)] == pi / 2
    assert p5.encloses_point(Point(x, y)) is None
    assert p5.encloses_point(Point(1, 3))
    assert p5.encloses_point(Point(0, 0)) is False
    assert p5.encloses_point(Point(4, 0)) is False
    assert p1.encloses(Circle(Point(2.5,2.5),5)) is False
    assert p1.encloses(Ellipse(Point(2.5,2),5,6)) is False
    p5.plot_interval('x') == [x, 0, 1]
    assert p5.distance(
        Polygon(Point(10, 10), Point(14, 14), Point(10, 14))) == 6 * sqrt(2)
    assert p5.distance(
        Polygon(Point(1, 8), Point(5, 8), Point(8, 12), Point(1, 12))) == 4
    with warns(UserWarning, match="Polygons may intersect producing erroneous output"):
        Polygon(Point(0, 0), Point(1, 0), Point(1, 1)).distance(
                Polygon(Point(0, 0), Point(0, 1), Point(1, 1)))
    assert hash(p5) == hash(Polygon(Point(0, 0), Point(4, 4), Point(0, 4)))
    assert p5 == Polygon(Point(4, 4), Point(0, 4), Point(0, 0))
    assert Polygon(Point(4, 4), Point(0, 4), Point(0, 0)) in p5
    assert p5 != Point(0, 4)
    assert Point(0, 1) in p5
    assert p5.arbitrary_point('t').subs(Symbol('t', real=True), 0) == \
        Point(0, 0)
    raises(ValueError, lambda: Polygon(
        Point(x, 0), Point(0, y), Point(x, y)).arbitrary_point('x'))
    assert p6.intersection(r) == [Point(-9, -84/13), Point(-9, 33/5)]
    #
    # Regular polygon
    #
    p1 = RegularPolygon(Point(0, 0), 10, 5)
    p2 = RegularPolygon(Point(0, 0), 5, 5)
    raises(GeometryError, lambda: RegularPolygon(Point(0, 0), Point(0,
           1), Point(1, 1)))
    raises(GeometryError, lambda: RegularPolygon(Point(0, 0), 1, 2))
    raises(ValueError, lambda: RegularPolygon(Point(0, 0), 1, 2.5))

    assert p1 != p2
    assert p1.interior_angle == 3*pi/5
    assert p1.exterior_angle == 2*pi/5
    assert p2.apothem == 5*cos(pi/5)
    assert p2.circumcenter == p1.circumcenter == Point(0, 0)
    assert p1.circumradius == p1.radius == 10
    assert p2.circumcircle == Circle(Point(0, 0), 5)
    assert p2.incircle == Circle(Point(0, 0), p2.apothem)
    assert p2.inradius == p2.apothem == (5 * (1 + sqrt(5)) / 4)
    p2.spin(pi / 10)
    dict1 = p2.angles
    assert dict1[Point(0, 5)] == 3 * pi / 5
    assert p1.is_convex()
    assert p1.rotation == 0
    assert p1.encloses_point(Point(0, 0))
    assert p1.encloses_point(Point(11, 0)) is False
    assert p2.encloses_point(Point(0, 4.9))
    p1.spin(pi/3)
    assert p1.rotation == pi/3
    assert p1.vertices[0] == Point(5, 5*sqrt(3))
    for var in p1.args:
        if isinstance(var, Point):
            assert var == Point(0, 0)
        else:
            assert var == 5 or var == 10 or var == pi / 3
    assert p1 != Point(0, 0)
    assert p1 != p5

    # while spin works in place (notice that rotation is 2pi/3 below)
    # rotate returns a new object
    p1_old = p1
    assert p1.rotate(pi/3) == RegularPolygon(Point(0, 0), 10, 5, 2*pi/3)
    assert p1 == p1_old

    assert p1.area == (-250*sqrt(5) + 1250)/(4*tan(pi/5))
    assert p1.length == 20*sqrt(-sqrt(5)/8 + 5/8)
    assert p1.scale(2, 2) == \
        RegularPolygon(p1.center, p1.radius*2, p1._n, p1.rotation)
    assert RegularPolygon((0, 0), 1, 4).scale(2, 3) == \
        Polygon(Point(2, 0), Point(0, 3), Point(-2, 0), Point(0, -3))

    assert repr(p1) == str(p1)

    #
    # Angles
    #
    angles = p4.angles
    assert feq(angles[Point(0, 0)].evalf(), Float("0.7853981633974483"))
    assert feq(angles[Point(4, 4)].evalf(), Float("1.2490457723982544"))
    assert feq(angles[Point(5, 2)].evalf(), Float("1.8925468811915388"))
    assert feq(angles[Point(3, 0)].evalf(), Float("2.3561944901923449"))

    angles = p3.angles
    assert feq(angles[Point(0, 0)].evalf(), Float("0.7853981633974483"))
    assert feq(angles[Point(4, 4)].evalf(), Float("1.2490457723982544"))
    assert feq(angles[Point(5, 2)].evalf(), Float("1.8925468811915388"))
    assert feq(angles[Point(3, 0)].evalf(), Float("2.3561944901923449"))

    #
    # Triangle
    #
    p1 = Point(0, 0)
    p2 = Point(5, 0)
    p3 = Point(0, 5)
    t1 = Triangle(p1, p2, p3)
    t2 = Triangle(p1, p2, Point(Rational(5, 2), sqrt(Rational(75, 4))))
    t3 = Triangle(p1, Point(x1, 0), Point(0, x1))
    s1 = t1.sides
    assert Triangle(p1, p2, p1) == Polygon(p1, p2, p1) == Segment(p1, p2)
    raises(GeometryError, lambda: Triangle(Point(0, 0)))

    # Basic stuff
    assert Triangle(p1, p1, p1) == p1
    assert Triangle(p2, p2*2, p2*3) == Segment(p2, p2*3)
    assert t1.area == Rational(25, 2)
    assert t1.is_right()
    assert t2.is_right() is False
    assert t3.is_right()
    assert p1 in t1
    assert t1.sides[0] in t1
    assert Segment((0, 0), (1, 0)) in t1
    assert Point(5, 5) not in t2
    assert t1.is_convex()
    assert feq(t1.angles[p1].evalf(), pi.evalf()/2)

    assert t1.is_equilateral() is False
    assert t2.is_equilateral()
    assert t3.is_equilateral() is False
    assert are_similar(t1, t2) is False
    assert are_similar(t1, t3)
    assert are_similar(t2, t3) is False
    assert t1.is_similar(Point(0, 0)) is False

    # Bisectors
    bisectors = t1.bisectors()
    assert bisectors[p1] == Segment(p1, Point(Rational(5, 2), Rational(5, 2)))
    ic = (250 - 125*sqrt(2)) / 50
    assert t1.incenter == Point(ic, ic)

    # Inradius
    assert t1.inradius == t1.incircle.radius == 5 - 5*sqrt(2)/2
    assert t2.inradius == t2.incircle.radius == 5*sqrt(3)/6
    assert t3.inradius == t3.incircle.radius == x1**2/((2 + sqrt(2))*Abs(x1))

    # Exradius
    assert t1.exradii[t1.sides[2]] == 5*sqrt(2)/2

    # Circumcircle
    assert t1.circumcircle.center == Point(2.5, 2.5)

    # Medians + Centroid
    m = t1.medians
    assert t1.centroid == Point(Rational(5, 3), Rational(5, 3))
    assert m[p1] == Segment(p1, Point(Rational(5, 2), Rational(5, 2)))
    assert t3.medians[p1] == Segment(p1, Point(x1/2, x1/2))
    assert intersection(m[p1], m[p2], m[p3]) == [t1.centroid]
    assert t1.medial == Triangle(Point(2.5, 0), Point(0, 2.5), Point(2.5, 2.5))

    # Nine-point circle
    assert t1.nine_point_circle == Circle(Point(2.5, 0), Point(0, 2.5), Point(2.5, 2.5))
    assert t1.nine_point_circle == Circle(Point(0, 0), Point(0, 2.5), Point(2.5, 2.5))

    # Perpendicular
    altitudes = t1.altitudes
    assert altitudes[p1] == Segment(p1, Point(Rational(5, 2), Rational(5, 2)))
    assert altitudes[p2].equals(s1[0])
    assert altitudes[p3] == s1[2]
    assert t1.orthocenter == p1
    t = S('''Triangle(
    Point(100080156402737/5000000000000, 79782624633431/500000000000),
    Point(39223884078253/2000000000000, 156345163124289/1000000000000),
    Point(31241359188437/1250000000000, 338338270939941/1000000000000000))''')
    assert t.orthocenter == S('''Point(-780660869050599840216997'''
    '''79471538701955848721853/80368430960602242240789074233100000000000000,'''
    '''20151573611150265741278060334545897615974257/16073686192120448448157'''
    '''8148466200000000000)''')

    # Ensure
    assert len(intersection(*bisectors.values())) == 1
    assert len(intersection(*altitudes.values())) == 1
    assert len(intersection(*m.values())) == 1

    # Distance
    p1 = Polygon(
        Point(0, 0), Point(1, 0),
        Point(1, 1), Point(0, 1))
    p2 = Polygon(
        Point(0, Rational(5)/4), Point(1, Rational(5)/4),
        Point(1, Rational(9)/4), Point(0, Rational(9)/4))
    p3 = Polygon(
        Point(1, 2), Point(2, 2),
        Point(2, 1))
    p4 = Polygon(
        Point(1, 1), Point(Rational(6)/5, 1),
        Point(1, Rational(6)/5))
    pt1 = Point(half, half)
    pt2 = Point(1, 1)

    '''Polygon to Point'''
    assert p1.distance(pt1) == half
    assert p1.distance(pt2) == 0
    assert p2.distance(pt1) == Rational(3)/4
    assert p3.distance(pt2) == sqrt(2)/2

    '''Polygon to Polygon'''
    # p1.distance(p2) emits a warning
    with warns(UserWarning, match="Polygons may intersect producing erroneous output"):
        assert p1.distance(p2) == half/2

    assert p1.distance(p3) == sqrt(2)/2

    # p3.distance(p4) emits a warning
    with warns(UserWarning, match="Polygons may intersect producing erroneous output"):
        assert p3.distance(p4) == (sqrt(2)/2 - sqrt(Rational(2)/25)/2)


def test_convex_hull():
    p = [Point(-5, -1), Point(-2, 1), Point(-2, -1), Point(-1, -3),
        Point(0, 0), Point(1, 1), Point(2, 2), Point(2, -1), Point(3, 1),
        Point(4, -1), Point(6, 2)]
    ch = Polygon(p[0], p[3], p[9], p[10], p[6], p[1])
    #test handling of duplicate points
    p.append(p[3])

    #more than 3 collinear points
    another_p = [Point(-45, -85), Point(-45, 85), Point(-45, 26),
                 Point(-45, -24)]
    ch2 = Segment(another_p[0], another_p[1])

    assert convex_hull(*another_p) == ch2
    assert convex_hull(*p) == ch
    assert convex_hull(p[0]) == p[0]
    assert convex_hull(p[0], p[1]) == Segment(p[0], p[1])

    # no unique points
    assert convex_hull(*[p[-1]]*3) == p[-1]

    # collection of items
    assert convex_hull(*[Point(0, 0),
                        Segment(Point(1, 0), Point(1, 1)),
                        RegularPolygon(Point(2, 0), 2, 4)]) == \
        Polygon(Point(0, 0), Point(2, -2), Point(4, 0), Point(2, 2))


def test_encloses():
    # square with a dimpled left side
    s = Polygon(Point(0, 0), Point(1, 0), Point(1, 1), Point(0, 1),
        Point(S.Half, S.Half))
    # the following is True if the polygon isn't treated as closing on itself
    assert s.encloses(Point(0, S.Half)) is False
    assert s.encloses(Point(S.Half, S.Half)) is False  # it's a vertex
    assert s.encloses(Point(Rational(3, 4), S.Half)) is True


def test_triangle_kwargs():
    assert Triangle(sss=(3, 4, 5)) == \
        Triangle(Point(0, 0), Point(3, 0), Point(3, 4))
    assert Triangle(asa=(30, 2, 30)) == \
        Triangle(Point(0, 0), Point(2, 0), Point(1, sqrt(3)/3))
    assert Triangle(sas=(1, 45, 2)) == \
        Triangle(Point(0, 0), Point(2, 0), Point(sqrt(2)/2, sqrt(2)/2))
    assert Triangle(sss=(1, 2, 5)) is None
    assert deg(rad(180)) == 180


def test_transform():
    pts = [Point(0, 0), Point(S(1)/2, S(1)/4), Point(1, 1)]
    pts_out = [Point(-4, -10), Point(-3, -S(37)/4), Point(-2, -7)]
    assert Triangle(*pts).scale(2, 3, (4, 5)) == Triangle(*pts_out)
    assert RegularPolygon((0, 0), 1, 4).scale(2, 3, (4, 5)) == \
        Polygon(Point(-2, -10), Point(-4, -7), Point(-6, -10), Point(-4, -13))


def test_reflect():
    x = Symbol('x', real=True)
    y = Symbol('y', real=True)
    b = Symbol('b')
    m = Symbol('m')
    l = Line((0, b), slope=m)
    p = Point(x, y)
    r = p.reflect(l)
    dp = l.perpendicular_segment(p).length
    dr = l.perpendicular_segment(r).length

    assert verify_numerically(dp, dr)
    t = Triangle((0, 0), (1, 0), (2, 3))
    assert Polygon((1, 0), (2, 0), (2, 2)).reflect(Line((3, 0), slope=oo)) \
        == Triangle(Point(5, 0), Point(4, 0), Point(4, 2))
    assert Polygon((1, 0), (2, 0), (2, 2)).reflect(Line((0, 3), slope=oo)) \
        == Triangle(Point(-1, 0), Point(-2, 0), Point(-2, 2))
    assert Polygon((1, 0), (2, 0), (2, 2)).reflect(Line((0, 3), slope=0)) \
        == Triangle(Point(1, 6), Point(2, 6), Point(2, 4))
    assert Polygon((1, 0), (2, 0), (2, 2)).reflect(Line((3, 0), slope=0)) \
        == Triangle(Point(1, 0), Point(2, 0), Point(2, -2))


def test_eulerline():
    assert Triangle(Point(0, 0), Point(1, 0), Point(0, 1)).eulerline \
        == Line(Point2D(0, 0), Point2D(S(1)/2, S(1)/2))
    assert Triangle(Point(0, 0), Point(10, 0), Point(5, 5*sqrt(3))).eulerline \
        == Point2D(5, 5*sqrt(3)/3)
    assert Triangle(Point(4, -6), Point(4, -1), Point(-3, 3)).eulerline \
        == Line(Point2D(S(64)/7, 3), Point2D(-S(29)/14, -S(7)/2))


def test_intersection():
    poly1 = Triangle(Point(0, 0), Point(1, 0), Point(0, 1))
    poly2 = Polygon(Point(0, 1), Point(-5, 0),
                    Point(0, -4), Point(0, S(1)/5), Point(S(1)/2, -0.1), Point(1,0), Point(0, 1))

    assert poly1.intersection(poly2) == [Point2D(S(1)/3, 0),
        Segment(Point(0, S(1)/5), Point(0, 0)),
        Segment(Point(1, 0), Point(0, 1))]
    assert poly2.intersection(poly1) == [Point(S(1)/3, 0),
        Segment(Point(0, 0), Point(0, S(1)/5)),
        Segment(Point(1, 0), Point(0, 1))]
    assert poly1.intersection(Point(0, 0)) == [Point(0, 0)]
    assert poly1.intersection(Point(-12,  -43)) == []
    assert poly2.intersection(Line((-12, 0), (12, 0))) == [Point(-5, 0), Point(0, 0),
                                                           Point(S(1)/3, 0), Point(1, 0)]
    assert poly2.intersection(Line((-12, 12), (12, 12))) == []
    assert poly2.intersection(Ray((-3,4), (1,0))) == [Segment(Point(1, 0), Point(0, 1))]
    assert poly2.intersection(Circle((0, -1), 1)) == [Point(0, -2), Point(0, 0)]
    assert poly1.intersection(poly1) == [Segment(Point(0, 0), Point(1, 0)),
        Segment(Point(0, 1), Point(0, 0)), Segment(Point(1, 0), Point(0, 1))]
    assert poly2.intersection(poly2) == [Segment(Point(-5, 0), Point(0, -4)),
        Segment(Point(0, -4), Point(0, S(1)/5)), Segment(Point(0, S(1)/5), Point(S(1)/2, -S(1)/10)),
        Segment(Point(0, 1), Point(-5, 0)), Segment(Point(S(1)/2, -S(1)/10), Point(1, 0)),
        Segment(Point(1, 0), Point(0, 1))]
    assert poly2.intersection(Triangle(Point(0, 1), Point(1, 0), Point(-1, 1))) == [Point(-S(5)/7, S(6)/7),
                                                                                    Segment(Point2D(0, 1), Point(1, 0))]
    assert poly1.intersection(RegularPolygon((-12, -15), 3, 3)) == []


def test_parameter_value():
    t = Symbol('t')
    sq = Polygon((0, 0), (0, 1), (1, 1), (1, 0))
    assert sq.parameter_value((0.5, 1), t) == {t: S(3)/8}
    q = Polygon((0, 0), (2, 1), (2, 4), (4, 0))
    assert q.parameter_value((4, 0), t) == {t: -6 + 3*sqrt(5)}  # ~= 0.708
    raises(ValueError, lambda: sq.parameter_value((5, 6), t))


def test_issue_12966():
    poly = Polygon(Point(0, 0), Point(0, 10), Point(5, 10), Point(5, 5),
        Point(10, 5), Point(10, 0))
    t = Symbol('t')
    pt = poly.arbitrary_point(t)
    DELTA = 5/poly.perimeter
    assert [pt.subs(t, DELTA*i) for i in range(int(1/DELTA))] == [
        Point(0, 0), Point(0, 5), Point(0, 10), Point(5, 10),
        Point(5, 5), Point(10, 5), Point(10, 0), Point(5, 0)]


def test_second_moment_of_area():
    x, y = symbols('x, y')
    # triangle
    p1, p2, p3 = [(0, 0), (4, 0), (0, 2)]
    p = (0, 0)
    # equation of hypotenuse
    eq_y = (1-x/4)*2
    I_yy = integrate((x**2) * (integrate(1, (y, 0, eq_y))), (x, 0, 4))
    I_xx = integrate(1 * (integrate(y**2, (y, 0, eq_y))), (x, 0, 4))
    I_xy = integrate(x * (integrate(y, (y, 0, eq_y))), (x, 0, 4))

    triangle = Polygon(p1, p2, p3)

    assert (I_xx - triangle.second_moment_of_area(p)[0]) == 0
    assert (I_yy - triangle.second_moment_of_area(p)[1]) == 0
    assert (I_xy - triangle.second_moment_of_area(p)[2]) == 0

    # rectangle
    p1, p2, p3, p4=[(0, 0), (4, 0), (4, 2), (0, 2)]
    I_yy = integrate((x**2) * integrate(1, (y, 0, 2)), (x, 0, 4))
    I_xx = integrate(1 * integrate(y**2, (y, 0, 2)), (x, 0, 4))
    I_xy = integrate(x * integrate(y, (y, 0, 2)), (x, 0, 4))

    rectangle = Polygon(p1, p2, p3, p4)

    assert (I_xx - rectangle.second_moment_of_area(p)[0]) == 0
    assert (I_yy - rectangle.second_moment_of_area(p)[1]) == 0
    assert (I_xy - rectangle.second_moment_of_area(p)[2]) == 0<|MERGE_RESOLUTION|>--- conflicted
+++ resolved
@@ -1,9 +1,3 @@
-<<<<<<< HEAD
-from __future__ import division
-=======
-import warnings
->>>>>>> f3c556d1
-
 from sympy import Abs, Rational, Float, S, Symbol, symbols, cos, pi, sqrt, oo
 from sympy.functions.elementary.trigonometric import tan
 from sympy.geometry import (Circle, Ellipse, GeometryError, Point, Point2D, Polygon, Ray, RegularPolygon, Segment, Triangle, are_similar,
