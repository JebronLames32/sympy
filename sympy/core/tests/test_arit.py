from __future__ import division

from sympy import (Basic, Symbol, sin, cos, exp, sqrt, Rational, Float, re, pi,
        sympify, Add, Mul, Pow, Mod, I, log, S, Max, Or, symbols, oo, Integer,
        sign, im, nan, cbrt, Dummy
)
from sympy.core.evalf import PrecisionExhausted
from sympy.core.tests.test_evalf import NS
from sympy.core.compatibility import long
from sympy.utilities.iterables import cartes
from sympy.utilities.pytest import XFAIL, raises
from sympy.utilities.randtest import test_numerically


a, c, x, y, z = symbols('a,c,x,y,z')
b = Symbol("b", positive=True)


def test_bug1():
    assert re(x) != x
    x.series(x, 0, 1)
    assert re(x) != x


def test_Symbol():
    e = a*b
    assert e == a*b
    assert a*b*b == a*b**2
    assert a*b*b + c == c + a*b**2
    assert a*b*b - c == -c + a*b**2

    x = Symbol('x', complex=True, real=False)
    assert x.is_imaginary is None  # could be I or 1 + I
    x = Symbol('x', complex=True, imaginary=False)
    assert x.is_real is None  # could be 1 or 1 + I
    x = Symbol('x', real=True)
    assert x.is_complex
    x = Symbol('x', imaginary=True)
    assert x.is_complex
    x = Symbol('x', real=False, imaginary=False)
    assert x.is_complex is None  # might be a non-number


def test_arit0():
    p = Rational(5)
    e = a*b
    assert e == a*b
    e = a*b + b*a
    assert e == 2*a*b
    e = a*b + b*a + a*b + p*b*a
    assert e == 8*a*b
    e = a*b + b*a + a*b + p*b*a + a
    assert e == a + 8*a*b
    e = a + a
    assert e == 2*a
    e = a + b + a
    assert e == b + 2*a
    e = a + b*b + a + b*b
    assert e == 2*a + 2*b**2
    e = a + Rational(2) + b*b + a + b*b + p
    assert e == 7 + 2*a + 2*b**2
    e = (a + b*b + a + b*b)*p
    assert e == 5*(2*a + 2*b**2)
    e = (a*b*c + c*b*a + b*a*c)*p
    assert e == 15*a*b*c
    e = (a*b*c + c*b*a + b*a*c)*p - Rational(15)*a*b*c
    assert e == Rational(0)
    e = Rational(50)*(a - a)
    assert e == Rational(0)
    e = b*a - b - a*b + b
    assert e == Rational(0)
    e = a*b + c**p
    assert e == a*b + c**5
    e = a/b
    assert e == a*b**(-1)
    e = a*2*2
    assert e == 4*a
    e = 2 + a*2/2
    assert e == 2 + a
    e = 2 - a - 2
    assert e == -a
    e = 2*a*2
    assert e == 4*a
    e = 2/a/2
    assert e == a**(-1)
    e = 2**a**2
    assert e == 2**(a**2)
    e = -(1 + a)
    assert e == -1 - a
    e = Rational(1, 2)*(1 + a)
    assert e == Rational(1, 2) + a/2


def test_div():
    e = a/b
    assert e == a*b**(-1)
    e = a/b + c/2
    assert e == a*b**(-1) + Rational(1)/2*c
    e = (1 - b)/(b - 1)
    assert e == (1 + -b)*((-1) + b)**(-1)


def test_pow():
    n1 = Rational(1)
    n2 = Rational(2)
    n5 = Rational(5)
    e = a*a
    assert e == a**2
    e = a*a*a
    assert e == a**3
    e = a*a*a*a**Rational(6)
    assert e == a**9
    e = a*a*a*a**Rational(6) - a**Rational(9)
    assert e == Rational(0)
    e = a**(b - b)
    assert e == Rational(1)
    e = (a - a)**b
    assert e == Rational(0)
    e = (a + Rational(1) - a)**b
    assert e == Rational(1)

    e = (a + b + c)**n2
    assert e == (a + b + c)**2
    assert e.expand() == 2*b*c + 2*a*c + 2*a*b + a**2 + c**2 + b**2

    e = (a + b)**n2
    assert e == (a + b)**2
    assert e.expand() == 2*a*b + a**2 + b**2

    e = (a + b)**(n1/n2)
    assert e == sqrt(a + b)
    assert e.expand() == sqrt(a + b)

    n = n5**(n1/n2)
    assert n == sqrt(5)
    e = n*a*b - n*b*a
    assert e == Rational(0)
    e = n*a*b + n*b*a
    assert e == 2*a*b*sqrt(5)
    assert e.diff(a) == 2*b*sqrt(5)
    assert e.diff(a) == 2*b*sqrt(5)
    e = a/b**2
    assert e == a*b**(-2)

    assert sqrt(2*(1 + sqrt(2))) == (2*(1 + 2**Rational(1, 2)))**Rational(1, 2)

    x = Symbol('x')
    y = Symbol('y')

    assert ((x*y)**3).expand() == y**3 * x**3
    assert ((x*y)**-3).expand() == y**-3 * x**-3

    assert (x**5*(3*x)**(3)).expand() == 27 * x**8
    assert (x**5*(-3*x)**(3)).expand() == -27 * x**8
    assert (x**5*(3*x)**(-3)).expand() == Rational(1, 27) * x**2
    assert (x**5*(-3*x)**(-3)).expand() == -Rational(1, 27) * x**2

    # expand_power_exp
    assert (x**(y**(x + exp(x + y)) + z)).expand(deep=False) == \
        x**z*x**(y**(x + exp(x + y)))
    assert (x**(y**(x + exp(x + y)) + z)).expand() == \
        x**z*x**(y**x*y**(exp(x)*exp(y)))

    n = Symbol('n', even=False)
    k = Symbol('k', even=True)
    o = Symbol('o', odd=True)

    assert (-1)**x == (-1)**x
    assert (-1)**n == (-1)**n
    assert (-2)**k == 2**k
    assert (-2*x)**k == (2*x)**k  # we choose not to auto expand this
    assert (-2*x)**o == -(2*x)**o  # but we do handle coefficient sign
    assert (-1)**k == 1


def test_pow2():
    # x**(2*y) is always (x**y)**2 but is only (x**2)**y if
    #                                  x.is_positive or y.is_integer
    # let x = 1 to see why the following are not true.
    assert (-x)**Rational(2, 3) != x**Rational(2, 3)
    assert (-x)**Rational(5, 7) != -x**Rational(5, 7)
    assert ((-x)**2)**Rational(1, 3) != ((-x)**Rational(1, 3))**2
    assert sqrt(x**2) != x


def test_pow3():
    assert sqrt(2)**3 == 2 * sqrt(2)
    assert sqrt(2)**3 == sqrt(8)


def test_pow_E():
    assert 2**(y/log(2)) == S.Exp1**y
    assert 2**(y/log(2)/3) == S.Exp1**(y/3)
    assert 3**(1/log(-3)) != S.Exp1
    assert (3 + 2*I)**(1/(log(-3 - 2*I) + I*pi)) == S.Exp1
    assert (4 + 2*I)**(1/(log(-4 - 2*I) + I*pi)) == S.Exp1
    assert (3 + 2*I)**(1/(log(-3 - 2*I, 3)/2 + I*pi/log(3)/2)) == 9
    assert (3 + 2*I)**(1/(log(3 + 2*I, 3)/2)) == 9
    # every time tests are run they will affirm with a different random
    # value that this identity holds
    while 1:
        b = x._random()
        r, i = b.as_real_imag()
        if i:
            break
    assert test_numerically(b**(1/(log(-b) + sign(i)*I*pi).n()), S.Exp1)


def test_pow_issue_3516():
    assert 4**Rational(1, 4) == sqrt(2)


def test_pow_im():
    for m in (-2, -1, 2):
        for d in (3, 4, 5):
            b = m*I
            for i in range(1, 4*d + 1):
                e = Rational(i, d)
                assert (b**e - b.n()**e.n()).n(2, chop=1e-10) == 0

    e = Rational(7, 3)
    assert (2*x*I)**e == 4*2**Rational(1, 3)*(I*x)**e  # same as Wolfram Alpha
    im = symbols('im', imaginary=True)
    assert (2*im*I)**e == 4*2**Rational(1, 3)*(I*im)**e

    args = [I, I, I, I, 2]
    e = Rational(1, 3)
    ans = 2**e
    assert Mul(*args, evaluate=False)**e == ans
    assert Mul(*args)**e == ans
    args = [I, I, I, 2]
    e = Rational(1, 3)
    ans = 2**e*(-I)**e
    assert Mul(*args, evaluate=False)**e == ans
    assert Mul(*args)**e == ans
    args.append(-3)
    ans = (6*I)**e
    assert Mul(*args, evaluate=False)**e == ans
    assert Mul(*args)**e == ans
    args.append(-1)
    ans = (-6*I)**e
    assert Mul(*args, evaluate=False)**e == ans
    assert Mul(*args)**e == ans

    args = [I, I, 2]
    e = Rational(1, 3)
    ans = (-2)**e
    assert Mul(*args, evaluate=False)**e == ans
    assert Mul(*args)**e == ans
    args.append(-3)
    ans = (6)**e
    assert Mul(*args, evaluate=False)**e == ans
    assert Mul(*args)**e == ans
    args.append(-1)
    ans = (-6)**e
    assert Mul(*args, evaluate=False)**e == ans
    assert Mul(*args)**e == ans
    assert Mul(Pow(-1, Rational(3, 2), evaluate=False), I, I) == I
    assert Mul(I*Pow(I, S.Half, evaluate=False)) == (-1)**Rational(3, 4)


def test_real_mul():
    assert Float(0) * pi * x == Float(0)
    assert set((Float(1) * pi * x).args) == set([Float(1), pi, x])


def test_ncmul():
    A = Symbol("A", commutative=False)
    B = Symbol("B", commutative=False)
    C = Symbol("C", commutative=False)
    assert A*B != B*A
    assert A*B*C != C*B*A
    assert A*b*B*3*C == 3*b*A*B*C
    assert A*b*B*3*C != 3*b*B*A*C
    assert A*b*B*3*C == 3*A*B*C*b

    assert A + B == B + A
    assert (A + B)*C != C*(A + B)

    assert C*(A + B)*C != C*C*(A + B)

    assert A*A == A**2
    assert (A + B)*(A + B) == (A + B)**2

    assert A**-1 * A == 1
    assert A/A == 1
    assert A/(A**2) == 1/A

    assert A/(1 + A) == A/(1 + A)

    assert set((A + B + 2*(A + B)).args) == \
        set([A, B, 2*(A + B)])


def test_ncpow():
    x = Symbol('x', commutative=False)
    y = Symbol('y', commutative=False)
    z = Symbol('z', commutative=False)
    a = Symbol('a')
    b = Symbol('b')
    c = Symbol('c')

    assert (x**2)*(y**2) != (y**2)*(x**2)
    assert (x**-2)*y != y*(x**2)
    assert 2**x*2**y != 2**(x + y)
    assert 2**x*2**y*2**z != 2**(x + y + z)
    assert 2**x*2**(2*x) == 2**(3*x)
    assert 2**x*2**(2*x)*2**x == 2**(4*x)
    assert exp(x)*exp(y) != exp(y)*exp(x)
    assert exp(x)*exp(y)*exp(z) != exp(y)*exp(x)*exp(z)
    assert exp(x)*exp(y)*exp(z) != exp(x + y + z)
    assert x**a*x**b != x**(a + b)
    assert x**a*x**b*x**c != x**(a + b + c)
    assert x**3*x**4 == x**7
    assert x**3*x**4*x**2 == x**9
    assert x**a*x**(4*a) == x**(5*a)
    assert x**a*x**(4*a)*x**a == x**(6*a)


def test_powerbug():
    x = Symbol("x")
    assert x**1 != (-x)**1
    assert x**2 == (-x)**2
    assert x**3 != (-x)**3
    assert x**4 == (-x)**4
    assert x**5 != (-x)**5
    assert x**6 == (-x)**6

    assert x**128 == (-x)**128
    assert x**129 != (-x)**129

    assert (2*x)**2 == (-2*x)**2


def test_Mul_doesnt_expand_exp():
    x = Symbol('x')
    y = Symbol('y')
    assert exp(x)*exp(y) == exp(x)*exp(y)
    assert 2**x*2**y == 2**x*2**y
    assert x**2*x**3 == x**5
    assert 2**x*3**x == 6**x
    assert x**(y)*x**(2*y) == x**(3*y)
    assert sqrt(2)*sqrt(2) == 2
    assert 2**x*2**(2*x) == 2**(3*x)
    assert sqrt(2)*2**Rational(1, 4)*5**Rational(3, 4) == 10**Rational(3, 4)
    assert (x**(-log(5)/log(3))*x)/(x*x**( - log(5)/log(3))) == sympify(1)


def test_Add_Mul_is_integer():
    x = Symbol('x')

    k = Symbol('k', integer=True)
    n = Symbol('n', integer=True)

    assert (2*k).is_integer is True
    assert (-k).is_integer is True
    assert (k/3).is_integer is None
    assert (x*k*n).is_integer is None

    assert (k + n).is_integer is True
    assert (k + x).is_integer is None
    assert (k + n*x).is_integer is None
    assert (k + n/3).is_integer is None

    assert ((1 + sqrt(3))*(-sqrt(3) + 1)).is_integer is not False
    assert (1 + (1 + sqrt(3))*(-sqrt(3) + 1)).is_integer is not False


def test_Add_Mul_is_bounded():
    x = Symbol('x', real=True, bounded=False)

    assert sin(x).is_bounded is True
    assert (x*sin(x)).is_bounded is False
    assert (1024*sin(x)).is_bounded is True
    assert (sin(x)*exp(x)).is_bounded is not True
    assert (sin(x)*cos(x)).is_bounded is True
    assert (x*sin(x)*exp(x)).is_bounded is not True

    assert (sin(x) - 67).is_bounded is True
    assert (sin(x) + exp(x)).is_bounded is not True
    assert (1 + x).is_bounded is False
    assert (1 + x**2 + (1 + x)*(1 - x)).is_bounded is None
    assert (sqrt(2)*(1 + x)).is_bounded is False
    assert (sqrt(2)*(1 + x)*(1 - x)).is_bounded is False


def test_Mul_is_even_odd():
    x = Symbol('x', integer=True)
    y = Symbol('y', integer=True)

    k = Symbol('k', odd=True)
    n = Symbol('n', odd=True)
    m = Symbol('m', even=True)

    assert (2*x).is_even is True
    assert (2*x).is_odd is False

    assert (3*x).is_even is None
    assert (3*x).is_odd is None

    assert (k/3).is_integer is None
    assert (k/3).is_even is None
    assert (k/3).is_odd is None

    assert (2*n).is_even is True
    assert (2*n).is_odd is False

    assert (2*m).is_even is True
    assert (2*m).is_odd is False

    assert (-n).is_even is False
    assert (-n).is_odd is True

    assert (k*n).is_even is False
    assert (k*n).is_odd is True

    assert (k*m).is_even is True
    assert (k*m).is_odd is False

    assert (k*n*m).is_even is True
    assert (k*n*m).is_odd is False

    assert (k*m*x).is_even is True
    assert (k*m*x).is_odd is False

    # issue 6791:
    assert (x/2).is_integer is None
    assert (k/2).is_integer is False
    assert (m/2).is_integer is True

    assert (x*y).is_even is None
    assert (x*x).is_even is None
    assert (x*(x + k)).is_even is True
    assert (x*(x + m)).is_even is None
    assert (x*y*(y + k)).is_even is True
    assert (x*y*(y + m)).is_even is None

    assert (x*y).is_odd is None
    assert (x*x).is_odd is None
    assert (x*(x + k)).is_odd is False
    assert (x*(x + m)).is_odd is None
    assert (x*y*(y + k)).is_odd is False
    assert (x*y*(y + m)).is_odd is None


def test_Mul_is_rational():
    x = Symbol('x')
    n = Symbol('n', integer=True)
    m = Symbol('m', integer=True)

    assert (n/m).is_rational is True
    assert (x/pi).is_rational is None
    assert (x/n).is_rational is None
    assert (n/pi).is_rational is False


def test_Add_is_rational():
    x = Symbol('x')
    n = Symbol('n', rational=True)
    m = Symbol('m', rational=True)

    assert (n + m).is_rational is True
    assert (x + pi).is_rational is None
    assert (x + n).is_rational is None
    assert (n + pi).is_rational is False


def test_Add_is_even_odd():
    x = Symbol('x', integer=True)

    k = Symbol('k', odd=True)
    n = Symbol('n', odd=True)
    m = Symbol('m', even=True)

    assert (k + 7).is_even is True
    assert (k + 7).is_odd is False

    assert (-k + 7).is_even is True
    assert (-k + 7).is_odd is False

    assert (k - 12).is_even is False
    assert (k - 12).is_odd is True

    assert (-k - 12).is_even is False
    assert (-k - 12).is_odd is True

    assert (k + n).is_even is True
    assert (k + n).is_odd is False

    assert (k + m).is_even is False
    assert (k + m).is_odd is True

    assert (k + n + m).is_even is True
    assert (k + n + m).is_odd is False

    assert (k + n + x + m).is_even is None
    assert (k + n + x + m).is_odd is None


def test_Mul_is_negative_positive():
    x = Symbol('x', real=True)
    y = Symbol('y', real=False, complex=True)
    z = Symbol('z', zero=True)

    e = 2*z
    assert e.is_Mul and e.is_positive is False and e.is_negative is False

    neg = Symbol('neg', negative=True)
    pos = Symbol('pos', positive=True)
    nneg = Symbol('nneg', nonnegative=True)
    npos = Symbol('npos', nonpositive=True)

    assert neg.is_negative is True
    assert (-neg).is_negative is False
    assert (2*neg).is_negative is True

    assert (2*pos)._eval_is_negative() is False
    assert (2*pos).is_negative is False

    assert pos.is_negative is False
    assert (-pos).is_negative is True
    assert (2*pos).is_negative is False

    assert (pos*neg).is_negative is True
    assert (2*pos*neg).is_negative is True
    assert (-pos*neg).is_negative is False
    assert (pos*neg*y).is_negative is False     # y.is_real=F;  !real -> !neg

    assert nneg.is_negative is False
    assert (-nneg).is_negative is None
    assert (2*nneg).is_negative is False

    assert npos.is_negative is None
    assert (-npos).is_negative is False
    assert (2*npos).is_negative is None

    assert (nneg*npos).is_negative is None

    assert (neg*nneg).is_negative is None
    assert (neg*npos).is_negative is False

    assert (pos*nneg).is_negative is False
    assert (pos*npos).is_negative is None

    assert (npos*neg*nneg).is_negative is False
    assert (npos*pos*nneg).is_negative is None

    assert (-npos*neg*nneg).is_negative is None
    assert (-npos*pos*nneg).is_negative is False

    assert (17*npos*neg*nneg).is_negative is False
    assert (17*npos*pos*nneg).is_negative is None

    assert (neg*npos*pos*nneg).is_negative is False

    assert (x*neg).is_negative is None
    assert (nneg*npos*pos*x*neg).is_negative is None

    assert neg.is_positive is False
    assert (-neg).is_positive is True
    assert (2*neg).is_positive is False

    assert pos.is_positive is True
    assert (-pos).is_positive is False
    assert (2*pos).is_positive is True

    assert (pos*neg).is_positive is False
    assert (2*pos*neg).is_positive is False
    assert (-pos*neg).is_positive is True
    assert (-pos*neg*y).is_positive is False    # y.is_real=F;  !real -> !neg

    assert nneg.is_positive is None
    assert (-nneg).is_positive is False
    assert (2*nneg).is_positive is None

    assert npos.is_positive is False
    assert (-npos).is_positive is None
    assert (2*npos).is_positive is False

    assert (nneg*npos).is_positive is False

    assert (neg*nneg).is_positive is False
    assert (neg*npos).is_positive is None

    assert (pos*nneg).is_positive is None
    assert (pos*npos).is_positive is False

    assert (npos*neg*nneg).is_positive is None
    assert (npos*pos*nneg).is_positive is False

    assert (-npos*neg*nneg).is_positive is False
    assert (-npos*pos*nneg).is_positive is None

    assert (17*npos*neg*nneg).is_positive is None
    assert (17*npos*pos*nneg).is_positive is False

    assert (neg*npos*pos*nneg).is_positive is None

    assert (x*neg).is_positive is None
    assert (nneg*npos*pos*x*neg).is_positive is None


def test_Mul_is_negative_positive_2():
    a = Symbol('a', nonnegative=True)
    b = Symbol('b', nonnegative=True)
    c = Symbol('c', nonpositive=True)
    d = Symbol('d', nonpositive=True)

    assert (a*b).is_nonnegative is True
    assert (a*b).is_negative is False
    assert (a*b).is_zero is None
    assert (a*b).is_positive is None

    assert (c*d).is_nonnegative is True
    assert (c*d).is_negative is False
    assert (c*d).is_zero is None
    assert (c*d).is_positive is None

    assert (a*c).is_nonpositive is True
    assert (a*c).is_positive is False
    assert (a*c).is_zero is None
    assert (a*c).is_negative is None


def test_Mul_is_nonpositive_nonnegative():
    x = Symbol('x', real=True)

    k = Symbol('k', negative=True)
    n = Symbol('n', positive=True)
    u = Symbol('u', nonnegative=True)
    v = Symbol('v', nonpositive=True)

    assert k.is_nonpositive is True
    assert (-k).is_nonpositive is False
    assert (2*k).is_nonpositive is True

    assert n.is_nonpositive is False
    assert (-n).is_nonpositive is True
    assert (2*n).is_nonpositive is False

    assert (n*k).is_nonpositive is True
    assert (2*n*k).is_nonpositive is True
    assert (-n*k).is_nonpositive is False

    assert u.is_nonpositive is None
    assert (-u).is_nonpositive is True
    assert (2*u).is_nonpositive is None

    assert v.is_nonpositive is True
    assert (-v).is_nonpositive is None
    assert (2*v).is_nonpositive is True

    assert (u*v).is_nonpositive is True

    assert (k*u).is_nonpositive is True
    assert (k*v).is_nonpositive is None

    assert (n*u).is_nonpositive is None
    assert (n*v).is_nonpositive is True

    assert (v*k*u).is_nonpositive is None
    assert (v*n*u).is_nonpositive is True

    assert (-v*k*u).is_nonpositive is True
    assert (-v*n*u).is_nonpositive is None

    assert (17*v*k*u).is_nonpositive is None
    assert (17*v*n*u).is_nonpositive is True

    assert (k*v*n*u).is_nonpositive is None

    assert (x*k).is_nonpositive is None
    assert (u*v*n*x*k).is_nonpositive is None

    assert k.is_nonnegative is False
    assert (-k).is_nonnegative is True
    assert (2*k).is_nonnegative is False

    assert n.is_nonnegative is True
    assert (-n).is_nonnegative is False
    assert (2*n).is_nonnegative is True

    assert (n*k).is_nonnegative is False
    assert (2*n*k).is_nonnegative is False
    assert (-n*k).is_nonnegative is True

    assert u.is_nonnegative is True
    assert (-u).is_nonnegative is None
    assert (2*u).is_nonnegative is True

    assert v.is_nonnegative is None
    assert (-v).is_nonnegative is True
    assert (2*v).is_nonnegative is None

    assert (u*v).is_nonnegative is None

    assert (k*u).is_nonnegative is None
    assert (k*v).is_nonnegative is True

    assert (n*u).is_nonnegative is True
    assert (n*v).is_nonnegative is None

    assert (v*k*u).is_nonnegative is True
    assert (v*n*u).is_nonnegative is None

    assert (-v*k*u).is_nonnegative is None
    assert (-v*n*u).is_nonnegative is True

    assert (17*v*k*u).is_nonnegative is True
    assert (17*v*n*u).is_nonnegative is None

    assert (k*v*n*u).is_nonnegative is True

    assert (x*k).is_nonnegative is None
    assert (u*v*n*x*k).is_nonnegative is None


def test_Add_is_negative_positive():
    x = Symbol('x', real=True)

    k = Symbol('k', negative=True)
    n = Symbol('n', positive=True)
    u = Symbol('u', nonnegative=True)
    v = Symbol('v', nonpositive=True)

    assert (k - 2).is_negative is True
    assert (k + 17).is_negative is None
    assert (-k - 5).is_negative is None
    assert (-k + 123).is_negative is False

    assert (k - n).is_negative is True
    assert (k + n).is_negative is None
    assert (-k - n).is_negative is None
    assert (-k + n).is_negative is False

    assert (k - n - 2).is_negative is True
    assert (k + n + 17).is_negative is None
    assert (-k - n - 5).is_negative is None
    assert (-k + n + 123).is_negative is False

    assert (-2*k + 123*n + 17).is_negative is False

    assert (k + u).is_negative is None
    assert (k + v).is_negative is True
    assert (n + u).is_negative is False
    assert (n + v).is_negative is None

    assert (u - v).is_negative is False
    assert (u + v).is_negative is None
    assert (-u - v).is_negative is None
    assert (-u + v).is_negative is None

    assert (u - v + n + 2).is_negative is False
    assert (u + v + n + 2).is_negative is None
    assert (-u - v + n + 2).is_negative is None
    assert (-u + v + n + 2).is_negative is None

    assert (k + x).is_negative is None
    assert (k + x - n).is_negative is None

    assert (k - 2).is_positive is False
    assert (k + 17).is_positive is None
    assert (-k - 5).is_positive is None
    assert (-k + 123).is_positive is True

    assert (k - n).is_positive is False
    assert (k + n).is_positive is None
    assert (-k - n).is_positive is None
    assert (-k + n).is_positive is True

    assert (k - n - 2).is_positive is False
    assert (k + n + 17).is_positive is None
    assert (-k - n - 5).is_positive is None
    assert (-k + n + 123).is_positive is True

    assert (-2*k + 123*n + 17).is_positive is True

    assert (k + u).is_positive is None
    assert (k + v).is_positive is False
    assert (n + u).is_positive is True
    assert (n + v).is_positive is None

    assert (u - v).is_positive is None
    assert (u + v).is_positive is None
    assert (-u - v).is_positive is None
    assert (-u + v).is_positive is False

    assert (u - v - n - 2).is_positive is None
    assert (u + v - n - 2).is_positive is None
    assert (-u - v - n - 2).is_positive is None
    assert (-u + v - n - 2).is_positive is False

    assert (n + x).is_positive is None
    assert (n + x - k).is_positive is None

    assert (-3 - sqrt(5) + (-sqrt(10)/2 - sqrt(2)/2)**2).is_zero is not False


def test_Add_is_nonpositive_nonnegative():
    x = Symbol('x', real=True)

    k = Symbol('k', negative=True)
    n = Symbol('n', positive=True)
    u = Symbol('u', nonnegative=True)
    v = Symbol('v', nonpositive=True)

    assert (u - 2).is_nonpositive is None
    assert (u + 17).is_nonpositive is False
    assert (-u - 5).is_nonpositive is True
    assert (-u + 123).is_nonpositive is None

    assert (u - v).is_nonpositive is None
    assert (u + v).is_nonpositive is None
    assert (-u - v).is_nonpositive is None
    assert (-u + v).is_nonpositive is True

    assert (u - v - 2).is_nonpositive is None
    assert (u + v + 17).is_nonpositive is None
    assert (-u - v - 5).is_nonpositive is None
    assert (-u + v - 123).is_nonpositive is True

    assert (-2*u + 123*v - 17).is_nonpositive is True

    assert (k + u).is_nonpositive is None
    assert (k + v).is_nonpositive is True
    assert (n + u).is_nonpositive is False
    assert (n + v).is_nonpositive is None

    assert (k - n).is_nonpositive is True
    assert (k + n).is_nonpositive is None
    assert (-k - n).is_nonpositive is None
    assert (-k + n).is_nonpositive is False

    assert (k - n + u + 2).is_nonpositive is None
    assert (k + n + u + 2).is_nonpositive is None
    assert (-k - n + u + 2).is_nonpositive is None
    assert (-k + n + u + 2).is_nonpositive is False

    assert (u + x).is_nonpositive is None
    assert (v - x - n).is_nonpositive is None

    assert (u - 2).is_nonnegative is None
    assert (u + 17).is_nonnegative is True
    assert (-u - 5).is_nonnegative is False
    assert (-u + 123).is_nonnegative is None

    assert (u - v).is_nonnegative is True
    assert (u + v).is_nonnegative is None
    assert (-u - v).is_nonnegative is None
    assert (-u + v).is_nonnegative is None

    assert (u - v + 2).is_nonnegative is True
    assert (u + v + 17).is_nonnegative is None
    assert (-u - v - 5).is_nonnegative is None
    assert (-u + v - 123).is_nonnegative is False

    assert (2*u - 123*v + 17).is_nonnegative is True

    assert (k + u).is_nonnegative is None
    assert (k + v).is_nonnegative is False
    assert (n + u).is_nonnegative is True
    assert (n + v).is_nonnegative is None

    assert (k - n).is_nonnegative is False
    assert (k + n).is_nonnegative is None
    assert (-k - n).is_nonnegative is None
    assert (-k + n).is_nonnegative is True

    assert (k - n - u - 2).is_nonnegative is False
    assert (k + n - u - 2).is_nonnegative is None
    assert (-k - n - u - 2).is_nonnegative is None
    assert (-k + n - u - 2).is_nonnegative is None

    assert (u - x).is_nonnegative is None
    assert (v + x + n).is_nonnegative is None


def test_Pow_is_integer():
    x = Symbol('x')

    k = Symbol('k', integer=True)
    n = Symbol('n', integer=True, nonnegative=True)
    m = Symbol('m', integer=True, positive=True)

    assert (k**2).is_integer is True
    assert (k**(-2)).is_integer is False

    assert (2**k).is_integer is None
    assert (2**(-k)).is_integer is None

    assert (2**n).is_integer is True
    assert (2**(-n)).is_integer is None

    assert (2**m).is_integer is True
    assert (2**(-m)).is_integer is False

    assert (x**2).is_integer is None
    assert (2**x).is_integer is None

    assert (k**n).is_integer is True
    assert (k**(-n)).is_integer is None

    assert (k**x).is_integer is None
    assert (x**k).is_integer is None

    assert (k**(n*m)).is_integer is True
    assert (k**(-n*m)).is_integer is None

    assert sqrt(3).is_integer is False
    assert sqrt(.3).is_integer is False
    assert Pow(3, 2, evaluate=False).is_integer is True
    assert Pow(3, 0, evaluate=False).is_integer is True
    assert Pow(3, -2, evaluate=False).is_integer is False
    assert Pow(S.Half, 3, evaluate=False).is_integer is False
    # decided by re-evaluating
    assert Pow(3, S.Half, evaluate=False).is_integer is False
    assert Pow(3, S.Half, evaluate=False).is_integer is False
    assert Pow(4, S.Half, evaluate=False).is_integer is True
    assert Pow(S.Half, -2, evaluate=False).is_integer is True

    assert ((-1)**k).is_integer


def test_Pow_is_real():
    x = Symbol('x', real=True)
    y = Symbol('y', real=True, positive=True)

    assert (x**2).is_real is True
    assert (x**3).is_real is True
    assert (x**x).is_real is None
    assert (y**x).is_real is True

    assert (x**Rational(1, 3)).is_real is None
    assert (y**Rational(1, 3)).is_real is True

    assert sqrt(-1 - sqrt(2)).is_real is False

    i = Symbol('i', imaginary=True)
    assert (i**i).is_real is None
    assert (I**i).is_real is True
    assert ((-I)**i).is_real is True
    assert (2**i).is_real is None  # (2**(pi/log(2) * I)) is real, 2**I is not
    assert (2**I).is_real is False
    assert (2**-I).is_real is False
    assert (i**2).is_real is True
    assert (i**3).is_real is False
    assert (i**x).is_real is None  # could be (-I)**(2/3)
    e = Symbol('e', even=True)
    o = Symbol('o', odd=True)
    k = Symbol('k', integer=True)
    assert (i**e).is_real is True
    assert (i**o).is_real is False
    assert (i**k).is_real is None
    assert (i**(4*k)).is_real is True

    x = Symbol("x", nonnegative=True)
    y = Symbol("y", nonnegative=True)
    assert im(x**y).expand(complex=True) is S.Zero
    assert (x**y).is_real is True
    i = Symbol('i', imaginary=True)
    assert (exp(i)**I).is_real is True
    assert log(exp(i)).is_imaginary is None  # i could be 2*pi*I
    c = Symbol('c', complex=True)
    assert log(c).is_real is None  # c could be 0 or 2, too
    assert log(exp(c)).is_real is None  # log(0), log(E), ...
    n = Symbol('n', negative=False)
    assert log(n).is_real is None
    n = Symbol('n', nonnegative=True)
    assert log(n).is_real is None

    assert sqrt(-I).is_real is False  # issue 7843


def test_real_Pow():
    k = Symbol('k', integer=True, nonzero=True)
    assert (k**(I*pi/log(k))).is_real


def test_Pow_is_bounded():
    x = Symbol('x', real=True)
    p = Symbol('p', positive=True)
    n = Symbol('n', negative=True)

    assert (x**2).is_bounded is None  # x could be oo
    assert (x**x).is_bounded is None  # ditto
    assert (p**x).is_bounded is None  # ditto
    assert (n**x).is_bounded is None  # ditto
    assert (1/S.Pi).is_bounded
    assert (sin(x)**2).is_bounded is True
    assert (sin(x)**x).is_bounded is None
    assert (sin(x)**exp(x)).is_bounded is None
    assert (1/sin(x)).is_bounded is None  # if zero, no, otherwise yes
    assert (1/exp(x)).is_bounded is None  # x could be -oo


def test_Pow_is_even_odd():
    x = Symbol('x')

    k = Symbol('k', even=True)
    n = Symbol('n', odd=True)
    m = Symbol('m', integer=True, nonnegative=True)
    p = Symbol('p', integer=True, positive=True)

    assert ((-1)**n).is_odd
    assert ((-1)**k).is_odd
    assert ((-1)**(m - p)).is_odd

    assert (k**2).is_even is True
    assert (n**2).is_even is False
    assert (2**k).is_even is None
    assert (x**2).is_even is None

    assert (k**m).is_even is None
    assert (n**m).is_even is False

    assert (k**p).is_even is True
    assert (n**p).is_even is False

    assert (m**k).is_even is None
    assert (p**k).is_even is None

    assert (m**n).is_even is None
    assert (p**n).is_even is None

    assert (k**x).is_even is None
    assert (n**x).is_even is None

    assert (k**2).is_odd is False
    assert (n**2).is_odd is True
    assert (3**k).is_odd is None

    assert (k**m).is_odd is None
    assert (n**m).is_odd is True

    assert (k**p).is_odd is False
    assert (n**p).is_odd is True

    assert (m**k).is_odd is None
    assert (p**k).is_odd is None

    assert (m**n).is_odd is None
    assert (p**n).is_odd is None

    assert (k**x).is_odd is None
    assert (n**x).is_odd is None


def test_Pow_is_negative_positive():
    r = Symbol('r', real=True)

    k = Symbol('k', integer=True, positive=True)
    n = Symbol('n', even=True)
    m = Symbol('m', odd=True)

    x = Symbol('x')

    assert (2**r).is_positive is True
    assert ((-2)**r).is_positive is None
    assert ((-2)**n).is_positive is True
    assert ((-2)**m).is_positive is False

    assert (k**2).is_positive is True
    assert (k**(-2)).is_positive is True

    assert (k**r).is_positive is True
    assert ((-k)**r).is_positive is None
    assert ((-k)**n).is_positive is True
    assert ((-k)**m).is_positive is False

    assert (2**r).is_negative is False
    assert ((-2)**r).is_negative is None
    assert ((-2)**n).is_negative is False
    assert ((-2)**m).is_negative is True

    assert (k**2).is_negative is False
    assert (k**(-2)).is_negative is False

    assert (k**r).is_negative is False
    assert ((-k)**r).is_negative is None
    assert ((-k)**n).is_negative is False
    assert ((-k)**m).is_negative is True

    assert (2**x).is_positive is None
    assert (2**x).is_negative is None


@XFAIL
def test_Pow_is_zero():
    z = Symbol('z', zero=True)
    e = z**2
    assert e.is_zero
    assert e.is_positive is False
    assert e.is_negative is False


def test_Pow_is_nonpositive_nonnegative():
    x = Symbol('x', real=True)

    k = Symbol('k', integer=True, nonnegative=True)
    l = Symbol('l', integer=True, positive=True)
    n = Symbol('n', even=True)
    m = Symbol('m', odd=True)

    assert (x**(4*k)).is_nonnegative is True
    assert (2**x).is_nonnegative is True
    assert ((-2)**x).is_nonnegative is None
    assert ((-2)**n).is_nonnegative is True
    assert ((-2)**m).is_nonnegative is False

    assert (k**2).is_nonnegative is True
    assert (k**(-2)).is_nonnegative is True

    assert (k**x).is_nonnegative is None    # NOTE (0**x).is_real = U
    assert (l**x).is_nonnegative is True
    assert (l**x).is_positive is True
    assert ((-k)**x).is_nonnegative is None
    assert ((-k)**n).is_nonnegative is True
    assert ((-k)**m).is_nonnegative is None

    assert (2**x).is_nonpositive is False
    assert ((-2)**x).is_nonpositive is None
    assert ((-2)**n).is_nonpositive is False
    assert ((-2)**m).is_nonpositive is True

    assert (k**2).is_nonpositive is None
    assert (k**(-2)).is_nonpositive is None

    assert (k**x).is_nonpositive is None
    assert ((-k)**x).is_nonpositive is None
    assert ((-k)**n).is_nonpositive is None
    assert ((-k)**m).is_nonpositive is True

    assert (x**2).is_nonnegative is True
    i = symbols('i', imaginary=True)
    assert (i**2).is_nonpositive is True
    assert (i**4).is_nonpositive is False
    assert (i**3).is_nonpositive is False
    assert (I**i).is_nonnegative is True
    assert (exp(I)**i).is_nonnegative is True


def test_Mul_is_imaginary_real():
    r = Symbol('r', real=True)
    p = Symbol('p', positive=True)
    i = Symbol('i', imaginary=True)
    ii = Symbol('ii', imaginary=True)
    x = Symbol('x')

    assert I.is_imaginary is True
    assert I.is_real is False
    assert (-I).is_imaginary is True
    assert (-I).is_real is False
    assert (3*I).is_imaginary is True
    assert (3*I).is_real is False
    assert (I*I).is_imaginary is False
    assert (I*I).is_real is True

    e = (p + p*I)
    j = Symbol('j', integer=True, zero=False)
    assert (e**j).is_real is None
    assert (e**(2*j)).is_real is None
    assert (e**j).is_imaginary is None
    assert (e**(2*j)).is_imaginary is None

    assert (e**-1).is_imaginary is False
    assert (e**2).is_imaginary
    assert (e**3).is_imaginary is False
    assert (e**4).is_imaginary is False
    assert (e**5).is_imaginary is False
    assert (e**-1).is_real is False
    assert (e**2).is_real is False
    assert (e**3).is_real is False
    assert (e**4).is_real
    assert (e**5).is_real is False
    assert (e**3).is_complex

    assert (r*i).is_imaginary is None
    assert (r*i).is_real is None

    assert (x*i).is_imaginary is None
    assert (x*i).is_real is None

    assert (i*ii).is_imaginary is False
    assert (i*ii).is_real is True

    assert (r*i*ii).is_imaginary is False
    assert (r*i*ii).is_real is True

    # Github's issue 5874:
    nr = Symbol('nr', real=False, complex=True)
    a = Symbol('a', real=True, nonzero=True)
    b = Symbol('b', real=True)
    assert (i*nr).is_real is None
    assert (a*nr).is_real is False
    assert (b*nr).is_real is None


def test_Mul_hermitian_antihermitian():
    a = Symbol('a', hermitian=True, zero=False)
    b = Symbol('b', hermitian=True)
    c = Symbol('c', hermitian=False)
    d = Symbol('d', antihermitian=True)
    e1 = Mul(a, b, c, evaluate=False)
    e2 = Mul(b, a, c, evaluate=False)
    e3 = Mul(a, b, c, d, evaluate=False)
    e4 = Mul(b, a, c, d, evaluate=False)
    e5 = Mul(a, c, evaluate=False)
    e6 = Mul(a, c, d, evaluate=False)
    assert e1.is_hermitian is None
    assert e2.is_hermitian is None
    assert e1.is_antihermitian is None
    assert e2.is_antihermitian is None
    assert e3.is_antihermitian is None
    assert e4.is_antihermitian is None
    assert e5.is_antihermitian is None
    assert e6.is_antihermitian is None


def test_Add_is_comparable():
    assert (x + y).is_comparable is False
    assert (x + 1).is_comparable is False
    assert (Rational(1, 3) - sqrt(8)).is_comparable is True


def test_Mul_is_comparable():
    assert (x*y).is_comparable is False
    assert (x*2).is_comparable is False
    assert (sqrt(2)*Rational(1, 3)).is_comparable is True


def test_Pow_is_comparable():
    assert (x**y).is_comparable is False
    assert (x**2).is_comparable is False
    assert (sqrt(Rational(1, 3))).is_comparable is True


def test_Add_is_positive_2():
    e = Rational(1, 3) - sqrt(8)
    assert e.is_positive is False
    assert e.is_negative is True

    e = pi - 1
    assert e.is_positive is True
    assert e.is_negative is False


def test_Add_is_irrational():
    i = Symbol('i', irrational=True)

    assert i.is_irrational is True
    assert i.is_rational is False

    assert (i + 1).is_irrational is True
    assert (i + 1).is_rational is False


@XFAIL
def test_issue_3531():
    class MightyNumeric(tuple):
        def __rdiv__(self, other):
            return "something"

        def __rtruediv__(self, other):
            return "something"
    assert sympify(1)/MightyNumeric((1, 2)) == "something"


def test_issue_3531b():
    class Foo:
        def __init__(self):
            self.field = 1.0

        def __mul__(self, other):
            self.field = self.field * other

        def __rmul__(self, other):
            self.field = other * self.field
    f = Foo()
    x = Symbol("x")
    assert f*x == x*f


def test_bug3():
    a = Symbol("a")
    b = Symbol("b", positive=True)
    e = 2*a + b
    f = b + 2*a
    assert e == f


def test_suppressed_evaluation():
    a = Add(0, 3, 2, evaluate=False)
    b = Mul(1, 3, 2, evaluate=False)
    c = Pow(3, 2, evaluate=False)
    assert a != 6
    assert a.func is Add
    assert a.args == (3, 2)
    assert b != 6
    assert b.func is Mul
    assert b.args == (3, 2)
    assert c != 9
    assert c.func is Pow
    assert c.args == (3, 2)


def test_Add_as_coeff_mul():
    # issue 5524.  These should all be (1, self)
    assert (x + 1).as_coeff_mul() == (1, (x + 1,))
    assert (x + 2).as_coeff_mul() == (1, (x + 2,))
    assert (x + 3).as_coeff_mul() == (1, (x + 3,))

    assert (x - 1).as_coeff_mul() == (1, (x - 1,))
    assert (x - 2).as_coeff_mul() == (1, (x - 2,))
    assert (x - 3).as_coeff_mul() == (1, (x - 3,))

    n = Symbol('n', integer=True)
    assert (n + 1).as_coeff_mul() == (1, (n + 1,))
    assert (n + 2).as_coeff_mul() == (1, (n + 2,))
    assert (n + 3).as_coeff_mul() == (1, (n + 3,))

    assert (n - 1).as_coeff_mul() == (1, (n - 1,))
    assert (n - 2).as_coeff_mul() == (1, (n - 2,))
    assert (n - 3).as_coeff_mul() == (1, (n - 3,))


def test_Pow_as_coeff_mul_doesnt_expand():
    assert exp(x + y).as_coeff_mul() == (1, (exp(x + y),))
    assert exp(x + exp(x + y)) != exp(x + exp(x)*exp(y))


def test_issue_3514():
    assert sqrt(S.Half) * sqrt(6) == 2 * sqrt(3)/2
    assert S(1)/2*sqrt(6)*sqrt(2) == sqrt(3)
    assert sqrt(6)/2*sqrt(2) == sqrt(3)
    assert sqrt(6)*sqrt(2)/2 == sqrt(3)


def test_make_args():
    assert Add.make_args(x) == (x,)
    assert Mul.make_args(x) == (x,)

    assert Add.make_args(x*y*z) == (x*y*z,)
    assert Mul.make_args(x*y*z) == (x*y*z).args

    assert Add.make_args(x + y + z) == (x + y + z).args
    assert Mul.make_args(x + y + z) == (x + y + z,)

    assert Add.make_args((x + y)**z) == ((x + y)**z,)
    assert Mul.make_args((x + y)**z) == ((x + y)**z,)


def test_issue_5126():
    assert (-2)**x*(-3)**x != 6**x
    i = Symbol('i', integer=1)
    assert (-2)**i*(-3)**i == 6**i


def test_Rational_as_content_primitive():
    c, p = S(1), S(0)
    assert (c*p).as_content_primitive() == (c, p)
    c, p = S(1)/2, S(1)
    assert (c*p).as_content_primitive() == (c, p)


def test_Add_as_content_primitive():
    assert (x + 2).as_content_primitive() == (1, x + 2)

    assert (3*x + 2).as_content_primitive() == (1, 3*x + 2)
    assert (3*x + 3).as_content_primitive() == (3, x + 1)
    assert (3*x + 6).as_content_primitive() == (3, x + 2)

    assert (3*x + 2*y).as_content_primitive() == (1, 3*x + 2*y)
    assert (3*x + 3*y).as_content_primitive() == (3, x + y)
    assert (3*x + 6*y).as_content_primitive() == (3, x + 2*y)

    assert (3/x + 2*x*y*z**2).as_content_primitive() == (1, 3/x + 2*x*y*z**2)
    assert (3/x + 3*x*y*z**2).as_content_primitive() == (3, 1/x + x*y*z**2)
    assert (3/x + 6*x*y*z**2).as_content_primitive() == (3, 1/x + 2*x*y*z**2)

    assert (2*x/3 + 4*y/9).as_content_primitive() == \
        (Rational(2, 9), 3*x + 2*y)
    assert (2*x/3 + 2.5*y).as_content_primitive() == \
        (Rational(1, 3), 2*x + 7.5*y)

    # the coefficient may sort to a position other than 0
    p = 3 + x + y
    assert (2*p).expand().as_content_primitive() == (2, p)
    assert (2.0*p).expand().as_content_primitive() == (1, 2.*p)
    p *= -1
    assert (2*p).expand().as_content_primitive() == (2, p)


def test_Mul_as_content_primitive():
    assert (2*x).as_content_primitive() == (2, x)
    assert (x*(2 + 2*x)).as_content_primitive() == (2, x*(1 + x))
    assert (x*(2 + 2*y)*(3*x + 3)**2).as_content_primitive() == \
        (18, x*(1 + y)*(x + 1)**2)
    assert ((2 + 2*x)**2*(3 + 6*x) + S.Half).as_content_primitive() == \
        (S.Half, 24*(x + 1)**2*(2*x + 1) + 1)


def test_Pow_as_content_primitive():
    assert (x**y).as_content_primitive() == (1, x**y)
    assert ((2*x + 2)**y).as_content_primitive() == \
        (1, (Mul(2, (x + 1), evaluate=False))**y)
    assert ((2*x + 2)**3).as_content_primitive() == (8, (x + 1)**3)


def test_issue_5460():
    u = Mul(2, (1 + x), evaluate=False)
    assert (2 + u).args == (2, u)


def test_product_irrational():
    from sympy import I, pi
    assert (I*pi).is_irrational is False
    # The following used to be deduced from the above bug:
    assert (I*pi).is_positive is False


def test_issue_5919():
    assert (x/(y*(1 + y))).expand() == x/(y**2 + y)


def test_Mod():
    assert Mod(x, 1).func is Mod
    assert pi % pi == S.Zero
    assert Mod(5, 3) == 2
    assert Mod(-5, 3) == 1
    assert Mod(5, -3) == -1
    assert Mod(-5, -3) == -2
    assert type(Mod(3.2, 2, evaluate=False)) == Mod
    assert 5 % x == Mod(5, x)
    assert x % 5 == Mod(x, 5)
    assert x % y == Mod(x, y)
    assert (x % y).subs({x: 5, y: 3}) == 2

    # Float handling
    point3 = Float(3.3) % 1
    assert (x - 3.3) % 1 == Mod(1.*x + 1 - point3, 1)
    assert Mod(-3.3, 1) == 1 - point3
    assert Mod(0.7, 1) == Float(0.7)
    e = Mod(1.3, 1)
    point3 = Float._new(Float(.3)._mpf_, 51)
    assert e == point3 and e.is_Float
    e = Mod(1.3, .7)
    point6 = Float._new(Float(.6)._mpf_, 51)
    assert e == point6 and e.is_Float
    e = Mod(1.3, Rational(7, 10))
    assert e == point6 and e.is_Float
    e = Mod(Rational(13, 10), 0.7)
    assert e == point6 and e.is_Float
    e = Mod(Rational(13, 10), Rational(7, 10))
    assert e == .6 and e.is_Rational

    # check that sign is right
    r2 = sqrt(2)
    r3 = sqrt(3)
    for i in [-r3, -r2, r2, r3]:
        for j in [-r3, -r2, r2, r3]:
            assert test_numerically(i % j, i.n() % j.n())
    for _x in range(4):
        for _y in range(9):
            reps = [(x, _x), (y, _y)]
            assert Mod(3*x + y, 9).subs(reps) == (3*_x + _y) % 9

    # denesting
    #   easy case
    assert Mod(Mod(x, y), y) == Mod(x, y)
    #   in case someone attempts more denesting
    for i in [-3, -2, 2, 3]:
        for j in [-3, -2, 2, 3]:
            for k in range(3):
                # print i, j, k
                assert Mod(Mod(k, i), j) == (k % i) % j

    # known difference
    assert Mod(5*sqrt(2), sqrt(5)) == 5*sqrt(2) - 3*sqrt(5)
    p = symbols('p', positive=True)
    assert Mod(p + 1, p + 3) == p + 1
    n = symbols('n', negative=True)
    assert Mod(n - 3, n - 1) == -2
    assert Mod(n - 2*p, n - p) == -p
    assert Mod(p - 2*n, p - n) == -n

    # handling sums
    assert (x + 3) % 1 == Mod(x, 1)
    assert (x + 3.0) % 1 == Mod(1.*x, 1)
    assert (x - S(33)/10) % 1 == Mod(x + S(7)/10, 1)
    assert str(Mod(.6*x + y, .3*y)) == str(Mod(0.1*y + 0.6*x, 0.3*y))
    assert (x + 1) % x == 1 % x
    assert (x + y) % x == y % x
    assert (x + y + 2) % x == (y + 2) % x
    assert (a + 3*x + 1) % (2*x) == Mod(a + x + 1, 2*x)
    assert (12*x + 18*y) % (3*x) == 3*Mod(6*y, x)

    # gcd extraction
    assert (-3*x) % (-2*y) == -Mod(3*x, 2*y)
    assert (.6*pi) % (.3*x*pi) == 0.3*pi*Mod(2, x)
    assert (.6*pi) % (.31*x*pi) == pi*Mod(0.6, 0.31*x)
    assert (6*pi) % (.3*x*pi) == pi*Mod(6, 0.3*x)
    assert (6*pi) % (.31*x*pi) == pi*Mod(6, 0.31*x)
    assert (6*pi) % (.42*x*pi) == pi*Mod(6, 0.42*x)
    assert (12*x) % (2*y) == 2*Mod(6*x, y)
    assert (12*x) % (3*5*y) == 3*Mod(4*x, 5*y)
    assert (12*x) % (15*x*y) == 3*x*Mod(4, 5*y)
    assert (-2*pi) % (3*pi) == pi
    assert (2*x + 2) % (x + 1) == 0
    assert (x*(x + 1)) % (x + 1) == (x + 1)*Mod(x, 1)
    assert Mod(5.0*x, 0.1*y) == 0.1*Mod(50*x, y)
    i = Symbol('i', integer=True)
    assert (3*i*x) % (2*i*y) == i*Mod(3*x, 2*y)
    assert Mod(4*i, 4) == 0


def test_issue_6001():
    A = Symbol("A", commutative=False)
    eq = A + A**2
    # it doesn't matter whether it's True or False; they should
    # just all be the same
    assert (
        eq.is_commutative ==
        (eq + 1).is_commutative ==
        (A + 1).is_commutative)

    B = Symbol("B", commutative=False)
    # Although commutative terms could cancel we return True
    # meaning "there are non-commutative symbols; aftersubstitution
    # that definition can change, e.g. (A*B).subs(B,A**-1) -> 1
    assert (sqrt(2)*A).is_commutative is False
    assert (sqrt(2)*A*B).is_commutative is False


def test_polar():
    from sympy import polar_lift
    p = Symbol('p', polar=True)
    x = Symbol('x')
    assert p.is_polar
    assert x.is_polar is None
    assert S(1).is_polar is None
    assert (p**x).is_polar is True
    assert (x**p).is_polar is None
    assert ((2*p)**x).is_polar is True
    assert (2*p).is_polar is True
    assert (-2*p).is_polar is not True
    assert (polar_lift(-2)*p).is_polar is True

    q = Symbol('q', polar=True)
    assert (p*q)**2 == p**2 * q**2
    assert (2*q)**2 == 4 * q**2
    assert ((p*q)**x).expand() == p**x * q**x


def test_issue_6040():
    a, b = Pow(1, 2, evaluate=False), S.One
    assert a != b
    assert b != a
    assert not (a == b)
    assert not (b == a)


def test_issue_6082():
    assert Basic.compare(Max(x, 1), Max(x, 2)) == -1
    assert Basic.compare(Max(x, 2), Max(x, 1)) == 1
    assert Basic.compare(Max(x, 1), Max(x, 1)) == 0
    assert Basic.compare(Max(1, x), frozenset((1, x))) == -1


def test_issue_6077():
    assert x**2.0/x == x**1.0
    assert x/x**2.0 == x**-1.0
    assert x*x**2.0 == x**3.0
    assert x**1.5*x**2.5 == x**4.0

    assert 2**(2.0*x)/2**x == 2**(1.0*x)
    assert 2**x/2**(2.0*x) == 2**(-1.0*x)
    assert 2**x*2**(2.0*x) == 2**(3.0*x)
    assert 2**(1.5*x)*2**(2.5*x) == 2**(4.0*x)


def test_mul_flatten_oo():
    p = symbols('p', positive=True)
    n, m = symbols('n,m', negative=True)
    x_im = symbols('x_im', imaginary=True)
    assert n*oo == -oo
    assert n*m*oo == oo
    assert p*oo == oo
    assert x_im*oo != I*oo  # i could be +/- 3*I -> +/-oo


def test_add_flatten():
    # see https://github.com/sympy/sympy/issues/2633#issuecomment-29545524
    a = oo + I*oo
    b = oo - I*oo
    assert a + b == nan
    assert a - b == nan
    assert (1/a).simplify() == (1/b).simplify() == 0


def test_issue_5160_6087_6089_6090():
    # issue 6087
    assert ((-2*x*y**y)**3.2).n(2) == (2**3.2*(-x*y**y)**3.2).n(2)
    # issue 6089
    A, B, C = symbols('A,B,C', commutative=False)
    assert (2.*B*C)**3 == 8.0*(B*C)**3
    assert (-2.*B*C)**3 == -8.0*(B*C)**3
    assert (-2*B*C)**2 == 4*(B*C)**2
    # issue 5160
    assert sqrt(-1.0*x) == 1.0*sqrt(-x)
    assert sqrt(1.0*x) == 1.0*sqrt(x)
    # issue 6090
    assert (-2*x*y*A*B)**2 == 4*x**2*y**2*(A*B)**2


def test_float_int():
    assert int(float(sqrt(10))) == int(sqrt(10))
    assert int(pi**1000) % 10 == 2
    assert int(Float('1.123456789012345678901234567890e20', '')) == \
        long(112345678901234567890)
    assert int(Float('1.123456789012345678901234567890e25', '')) == \
        long(11234567890123456789012345)
    # decimal forces float so it's not an exact integer ending in 000000
    assert int(Float('1.123456789012345678901234567890e35', '')) == \
        112345678901234567890123456789000192
    assert int(Float('123456789012345678901234567890e5', '')) == \
        12345678901234567890123456789000000
    assert Integer(Float('1.123456789012345678901234567890e20', '')) == \
        112345678901234567890
    assert Integer(Float('1.123456789012345678901234567890e25', '')) == \
        11234567890123456789012345
    # decimal forces float so it's not an exact integer ending in 000000
    assert Integer(Float('1.123456789012345678901234567890e35', '')) == \
        112345678901234567890123456789000192
    assert Integer(Float('123456789012345678901234567890e5', '')) == \
        12345678901234567890123456789000000
    assert Float('123000e-2','') == Float('1230.00', '')
    assert Float('123000e2','') == Float('12300000', '')

    assert int(1 + Rational('.9999999999999999999999999')) == 1
    assert int(pi/1e20) == 0
    assert int(1 + pi/1e20) == 1
    assert int(Add(1.2, -2, evaluate=False)) == int(1.2 - 2)
    assert int(Add(1.2, +2, evaluate=False)) == int(1.2 + 2)
    assert int(Add(1 + Float('.99999999999999999', ''), evaluate=False)) == 1
    raises(TypeError, lambda: float(x))
    raises(TypeError, lambda: float(sqrt(-1)))

    assert int(12345678901234567890 + cos(1)**2 + sin(1)**2) == \
        12345678901234567891


def test_issue_6611a():
    assert Mul.flatten([3**Rational(1, 3),
        Pow(-Rational(1, 9), Rational(2, 3), evaluate=False)]) == \
        ([Rational(1, 3), (-1)**Rational(2, 3)], [], None)


def test_denest_add_mul():
    # when working with evaluated expressions make sure they denest
    eq = x + 1
    eq = Add(eq, 2, evaluate=False)
    eq = Add(eq, 2, evaluate=False)
    assert Add(*eq.args) == x + 5
    eq = x*2
    eq = Mul(eq, 2, evaluate=False)
    eq = Mul(eq, 2, evaluate=False)
    assert Mul(*eq.args) == 8*x
    # but don't let them denest unecessarily
    eq = Mul(-2, x - 2, evaluate=False)
    assert 2*eq == Mul(-4, x - 2, evaluate=False)
    assert -eq == Mul(2, x - 2, evaluate=False)


def test_mul_coeff():
    # It is important that all Numbers be removed from the seq;
    # This can be tricky when powers combine to produce those numbers
    p = exp(I*pi/3)
    assert p**2*x*p*y*p*x*p**2 == x**2*y


<<<<<<< HEAD
def test_mul_nonzero():
    i = Symbol('i', integer=True, zero=False)
    n = Symbol('n', nonzero=False)
    assert (2*i).is_nonzero
    assert (2*x).is_nonzero is None
    assert Mul(x, n, evaluate=False).is_nonzero is None
    assert Mul(n, x, evaluate=False).is_nonzero is False
=======
def test_mul_zero_detection():
    nz = Dummy(real=True, zero=False, bounded=True)
    r = Dummy(real=True)
    c = Dummy(real=False, complex=True, bounded=True)
    c2 = Dummy(real=False, complex=True, bounded=True)
    i = Dummy(imaginary=True, bounded=True)
    e = nz*r*c
    assert e.is_imaginary is None
    assert e.is_real is None
    e = nz*c
    assert e.is_imaginary is None
    assert e.is_real is False
    e = nz*i*c
    assert e.is_imaginary is False
    assert e.is_real is None
    # check for more than one complex; it is important to use
    # uniquely named Symbols to ensure that two factors appear
    # e.g. if the symbols have the same name they just become
    # a single factor, a power.
    e = nz*i*c*c2
    assert e.is_imaginary is None
    assert e.is_real is None

    # _eval_is_real and _eval_is_zero both employ trapping of the
    # zero value so args should be tested in both directions and to
    # AVOID GETTING THE CACHED RESULT, Dummy MUST BE USED

    # real is unknonwn
    def test(z, b, e):
        if z.is_zero and b.is_bounded:
            assert e.is_real and e.is_zero
        else:
            assert e.is_real == e.is_zero == None

    for iz, ib in cartes(*[[True, False, None]]*2):
        z = Dummy(nonzero=iz)
        b = Dummy(bounded=ib)
        e = Mul(z, b, evaluate=False)
        test(z, b, e)
        z = Dummy(nonzero=iz)
        b = Dummy(bounded=ib)
        e = Mul(b, z, evaluate=False)
        test(z, b, e)

    # real is True
    def test(z, b, e):
        if z.is_zero and not b.is_bounded:
            assert e.is_real is None
        else:
            assert e.is_real

    for iz, ib in cartes(*[[True, False, None]]*2):
        z = Dummy('z', nonzero=iz, real=True)
        b = Dummy('b', bounded=ib, real=True)
        e = Mul(z, b, evaluate=False)
        test(z, b, e)
        z = Dummy('z', nonzero=iz, real=True)
        b = Dummy('b', bounded=ib, real=True)
        e = Mul(b, z, evaluate=False)
        test(z, b, e)
>>>>>>> 133199f5
<|MERGE_RESOLUTION|>--- conflicted
+++ resolved
@@ -1678,15 +1678,6 @@
     assert p**2*x*p*y*p*x*p**2 == x**2*y
 
 
-<<<<<<< HEAD
-def test_mul_nonzero():
-    i = Symbol('i', integer=True, zero=False)
-    n = Symbol('n', nonzero=False)
-    assert (2*i).is_nonzero
-    assert (2*x).is_nonzero is None
-    assert Mul(x, n, evaluate=False).is_nonzero is None
-    assert Mul(n, x, evaluate=False).is_nonzero is False
-=======
 def test_mul_zero_detection():
     nz = Dummy(real=True, zero=False, bounded=True)
     r = Dummy(real=True)
@@ -1711,8 +1702,8 @@
     assert e.is_real is None
 
     # _eval_is_real and _eval_is_zero both employ trapping of the
-    # zero value so args should be tested in both directions and to
-    # AVOID GETTING THE CACHED RESULT, Dummy MUST BE USED
+    # zero value so args should be tested in both directions and
+    # TO AVOID GETTING THE CACHED RESULT, Dummy MUST BE USED
 
     # real is unknonwn
     def test(z, b, e):
@@ -1746,5 +1737,4 @@
         z = Dummy('z', nonzero=iz, real=True)
         b = Dummy('b', bounded=ib, real=True)
         e = Mul(b, z, evaluate=False)
-        test(z, b, e)
->>>>>>> 133199f5
+        test(z, b, e)