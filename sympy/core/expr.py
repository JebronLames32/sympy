from __future__ import print_function, division

from .core import C
from .sympify import sympify
from .basic import Basic, Atom
from .singleton import S
from .evalf import EvalfMixin, pure_complex
from .decorators import _sympifyit, call_highest_priority
from .cache import cacheit
from .compatibility import reduce, as_int, default_sort_key, xrange
from sympy.mpmath.libmp import mpf_log, prec_to_dps

from collections import defaultdict
from inspect import getmro


class Expr(Basic, EvalfMixin):
    __slots__ = []

    @property
    def _diff_wrt(self):
        """Is it allowed to take derivative wrt to this instance.

        This determines if it is allowed to take derivatives wrt this object.
        Subclasses such as Symbol, Function and Derivative should return True
        to enable derivatives wrt them. The implementation in Derivative
        separates the Symbol and non-Symbol _diff_wrt=True variables and
        temporarily converts the non-Symbol vars in Symbols when performing
        the differentiation.

        Note, see the docstring of Derivative for how this should work
        mathematically.  In particular, note that expr.subs(yourclass, Symbol)
        should be well-defined on a structural level, or this will lead to
        inconsistent results.

        Examples
        ========

        >>> from sympy import Expr
        >>> e = Expr()
        >>> e._diff_wrt
        False
        >>> class MyClass(Expr):
        ...     _diff_wrt = True
        ...
        >>> (2*MyClass()).diff(MyClass())
        2
        """
        return False

    @cacheit
    def sort_key(self, order=None):

        coeff, expr = self.as_coeff_Mul()

        if expr.is_Pow:
            expr, exp = expr.args
        else:
            expr, exp = expr, S.One

        if expr.is_Atom:
            args = (str(expr),)
        else:
            if expr.is_Add:
                args = expr.as_ordered_terms(order=order)
            elif expr.is_Mul:
                args = expr.as_ordered_factors(order=order)
            else:
                args = expr.args

            args = tuple(
                [ default_sort_key(arg, order=order) for arg in args ])

        args = (len(args), tuple(args))
        exp = exp.sort_key(order=order)

        return expr.class_key(), args, exp, coeff

    def rcall(self, *args):
        """Apply on the argument recursively through the expression tree.

        This method is used to simulate a common abuse of notation for
        operators. For instance in SymPy the the following will not work:

        ``(x+Lambda(y, 2*y))(z) == x+2*z``,

        however you can use

        >>> from sympy import Lambda
        >>> from sympy.abc import x,y,z
        >>> (x + Lambda(y, 2*y)).rcall(z)
        x + 2*z
        """
        return Expr._recursive_call(self, args)

    @staticmethod
    def _recursive_call(expr_to_call, on_args):
        def the_call_method_is_overridden(expr):
            for cls in getmro(type(expr)):
                if '__call__' in cls.__dict__:
                    return cls != Expr

        if callable(expr_to_call) and the_call_method_is_overridden(expr_to_call):
            if isinstance(expr_to_call, C.Symbol):  # XXX When you call a Symbol it is
                return expr_to_call               # transformed into an UndefFunction
            else:
                return expr_to_call(*on_args)
        elif expr_to_call.args:
            args = [Expr._recursive_call(
                sub, on_args) for sub in expr_to_call.args]
            return type(expr_to_call)(*args)
        else:
            return expr_to_call

    # ***************
    # * Arithmetics *
    # ***************
    # Expr and its sublcasses use _op_priority to determine which object
    # passed to a binary special method (__mul__, etc.) will handle the
    # operation. In general, the 'call_highest_priority' decorator will choose
    # the object with the highest _op_priority to handle the call.
    # Custom subclasses that want to define their own binary special methods
    # should set an _op_priority value that is higher than the default.
    #
    # **NOTE**:
    # This is a temporary fix, and will eventually be replaced with
    # something better and more powerful.  See issue 2411.
    _op_priority = 10.0

    def __pos__(self):
        return self

    def __neg__(self):
        return Mul(S.NegativeOne, self)

    def __abs__(self):
        return C.Abs(self)

    @_sympifyit('other', NotImplemented)
    @call_highest_priority('__radd__')
    def __add__(self, other):
        return Add(self, other)

    @_sympifyit('other', NotImplemented)
    @call_highest_priority('__add__')
    def __radd__(self, other):
        return Add(other, self)

    @_sympifyit('other', NotImplemented)
    @call_highest_priority('__rsub__')
    def __sub__(self, other):
        return Add(self, -other)

    @_sympifyit('other', NotImplemented)
    @call_highest_priority('__sub__')
    def __rsub__(self, other):
        return Add(other, -self)

    @_sympifyit('other', NotImplemented)
    @call_highest_priority('__rmul__')
    def __mul__(self, other):
        return Mul(self, other)

    @_sympifyit('other', NotImplemented)
    @call_highest_priority('__mul__')
    def __rmul__(self, other):
        return Mul(other, self)

    @_sympifyit('other', NotImplemented)
    @call_highest_priority('__rpow__')
    def __pow__(self, other):
        return Pow(self, other)

    @_sympifyit('other', NotImplemented)
    @call_highest_priority('__pow__')
    def __rpow__(self, other):
        return Pow(other, self)

    @_sympifyit('other', NotImplemented)
    @call_highest_priority('__rdiv__')
    def __div__(self, other):
        return Mul(self, Pow(other, S.NegativeOne))

    @_sympifyit('other', NotImplemented)
    @call_highest_priority('__div__')
    def __rdiv__(self, other):
        return Mul(other, Pow(self, S.NegativeOne))

    __truediv__ = __div__
    __rtruediv__ = __rdiv__

    @_sympifyit('other', NotImplemented)
    @call_highest_priority('__rmod__')
    def __mod__(self, other):
        return Mod(self, other)

    @_sympifyit('other', NotImplemented)
    @call_highest_priority('__mod__')
    def __rmod__(self, other):
        return Mod(other, self)

    def __int__(self):
        # Although we only need to round to the units position, we'll
        # get one more digit so the extra testing below can be avoided
        # unless the rounded value rounded to an integer, e.g. if an
        # expression were equal to 1.9 and we rounded to the unit position
        # we would get a 2 and would not know if this rounded up or not
        # without doing a test (as done below). But if we keep an extra
        # digit we know that 1.9 is not the same as 1 and there is no
        # need for further testing: our int value is correct. If the value
        # were 1.99, however, this would round to 2.0 and our int value is
        # off by one. So...if our round value is the same as the int value
        # (regardless of how much extra work we do to calculate extra decimal
        # places) we need to test whether we are off by one.
        r = self.round(2)
        if not r.is_Number:
            raise TypeError("can't convert complex to int")
        i = int(r)
        if not i:
            return 0
        # off-by-one check
        if i == r and not (self - i).equals(0):
            isign = 1 if i > 0 else -1
            x = C.Dummy()
            # in the following (self - i).evalf(2) will not always work while
            # (self - r).evalf(2) and the use of subs does; if the test that
            # was added when this comment was added passes, it might be safe
            # to simply use sign to compute this rather than doing this by hand:
            diff_sign = 1 if (self - x).evalf(2, subs={x: i}) > 0 else -1
            if diff_sign != isign:
                i -= isign
        return i
    __long__ = __int__

    def __float__(self):
        # Don't bother testing if it's a number; if it's not this is going
        # to fail, and if it is we still need to check that it evalf'ed to
        # a number.
        result = self.evalf()
        if result.is_Number:
            return float(result)
        if result.is_number and result.as_real_imag()[1]:
            raise TypeError("can't convert complex to float")
        raise TypeError("can't convert expression to float")

    def __complex__(self):
        result = self.evalf()
        re, im = result.as_real_imag()
        return complex(float(re), float(im))

    @_sympifyit('other', False)  # sympy >  other
    def __ge__(self, other):
        dif = self - other
        if dif.is_nonnegative is not None and \
                dif.is_nonnegative is not dif.is_negative:
            return dif.is_nonnegative
        return C.GreaterThan(self, other)

    @_sympifyit('other', False)  # sympy >  other
    def __le__(self, other):
        dif = self - other
        if dif.is_nonpositive is not None and \
                dif.is_nonpositive is not dif.is_positive:
            return dif.is_nonpositive
        return C.LessThan(self, other)

    @_sympifyit('other', False)  # sympy >  other
    def __gt__(self, other):
        dif = self - other
        if dif.is_positive is not None and \
                dif.is_positive is not dif.is_nonpositive:
            return dif.is_positive
        return C.StrictGreaterThan(self, other)

    @_sympifyit('other', False)  # sympy >  other
    def __lt__(self, other):
        dif = self - other
        if dif.is_negative is not None and \
                dif.is_negative is not dif.is_nonnegative:
            return dif.is_negative
        return C.StrictLessThan(self, other)

    @staticmethod
    def _from_mpmath(x, prec):
        if hasattr(x, "_mpf_"):
            return C.Float._new(x._mpf_, prec)
        elif hasattr(x, "_mpc_"):
            re, im = x._mpc_
            re = C.Float._new(re, prec)
            im = C.Float._new(im, prec)*S.ImaginaryUnit
            return re + im
        else:
            raise TypeError("expected mpmath number (mpf or mpc)")

    @property
    def is_number(self):
        """Returns True if 'self' has no free symbols.
        It will be faster than `if not self.free_symbols`, however, since
        `is_number` will fail as soon as it hits a free symbol.

        Examples
        ========

        >>> from sympy import log, Integral
        >>> from sympy.abc import x

        >>> x.is_number
        False
        >>> (2*x).is_number
        False
        >>> (2 + log(2)).is_number
        True
        >>> (2 + Integral(2, x)).is_number
        False
        >>> (2 + Integral(2, (x, 1, 2))).is_number
        True

        """
        if not self.args:
            return False
        return all(obj.is_number for obj in self.iter_basic_args())

    def _random(self, n=None, re_min=-1, im_min=-1, re_max=1, im_max=1):
        """Return self evaluated, if possible, replacing free symbols with
        random complex values, if necessary.

        The random complex value for each free symbol is generated
        by the random_complex_number routine giving real and imaginary
        parts in the range given by the re_min, re_max, im_min, and im_max
        values. The returned value is evaluated to a precision of n
        (if given) else the maximum of 15 and the precision needed
        to get more than 1 digit of precision. If the expression
        could not be evaluated to a number, or could not be evaluated
        to more than 1 digit of precision, then None is returned.

        Examples
        ========

        >>> from sympy import sqrt
        >>> from sympy.abc import x, y
        >>> x._random()                         # doctest: +SKIP
        0.0392918155679172 + 0.916050214307199*I
        >>> x._random(2)                        # doctest: +SKIP
        -0.77 - 0.87*I
        >>> (x + y/2)._random(2)                # doctest: +SKIP
        -0.57 + 0.16*I
        >>> sqrt(2)._random(2)
        1.4

        See Also
        ========

        sympy.utilities.randtest.random_complex_number
        """

        free = self.free_symbols
        prec = 1
        if free:
            from sympy.utilities.randtest import random_complex_number
            a, c, b, d = re_min, re_max, im_min, im_max
            reps = dict(list(zip(free, [random_complex_number(a, b, c, d, rational=True)
                           for zi in free])))
            try:
                nmag = abs(self.evalf(2, subs=reps))
            except TypeError:
                # if an out of range value resulted in evalf problems
                # then return None -- XXX is there a way to know how to
                # select a good random number for a given expression?
                # e.g. when calculating n! negative values for n should not
                # be used
                return None
        else:
            reps = {}
            nmag = abs(self.evalf(2))

        if not hasattr(nmag, '_prec'):
            # e.g. exp_polar(2*I*pi) doesn't evaluate but is_number is True
            return None

        if nmag._prec == 1:
            # increase the precision up to the default maximum
            # precision to see if we can get any significance

            # get the prec steps (patterned after giant_steps in
            # libintmath) which approximately doubles the prec
            # each step
            from sympy.core.evalf import DEFAULT_MAXPREC as target
            L = [target]
            start = 2
            while 1:
                Li = L[-1]//2 + 2
                if Li >= L[-1] or Li < start:
                    if L[-1] != start:
                        L.append(start)
                    break
                L.append(Li)
            L = L[::-1]

            # evaluate
            for prec in L:
                nmag = abs(self.evalf(prec, subs=reps))
                if nmag._prec != 1:
                    break

        if nmag._prec != 1:
            if n is None:
                n = max(prec, 15)
            return self.evalf(n, subs=reps)

        # never got any significance
        return None

    def is_constant(self, *wrt, **flags):
        """Return True if self is constant, False if not, or None if
        the constancy could not be determined conclusively.

        If an expression has no free symbols then it is a constant. If
        there are free symbols it is possible that the expression is a
        constant, perhaps (but not necessarily) zero. To test such
        expressions, two strategies are tried:

        1) numerical evaluation at two random points. If two such evaluations
        give two different values and the values have a precision greater than
        1 then self is not constant. If the evaluations agree or could not be
        obtained with any precision, no decision is made. The numerical testing
        is done only if ``wrt`` is different than the free symbols.

        2) differentiation with respect to variables in 'wrt' (or all free
        symbols if omitted) to see if the expression is constant or not. This
        will not always lead to an expression that is zero even though an
        expression is constant (see added test in test_expr.py). If
        all derivatives are zero then self is constant with respect to the
        given symbols.

        If neither evaluation nor differentiation can prove the expression is
        constant, None is returned unless two numerical values happened to be
        the same and the flag ``failing_number`` is True -- in that case the
        numerical value will be returned.

        If flag simplify=False is passed, self will not be simplified;
        the default is True since self should be simplified before testing.

        Examples
        ========

        >>> from sympy import cos, sin, Sum, S, pi
        >>> from sympy.abc import a, n, x, y
        >>> x.is_constant()
        False
        >>> S(2).is_constant()
        True
        >>> Sum(x, (x, 1, 10)).is_constant()
        True
        >>> Sum(x, (x, 1, n)).is_constant()
        False
        >>> Sum(x, (x, 1, n)).is_constant(y)
        True
        >>> Sum(x, (x, 1, n)).is_constant(n)
        False
        >>> Sum(x, (x, 1, n)).is_constant(x)
        True
        >>> eq = a*cos(x)**2 + a*sin(x)**2 - a
        >>> eq.is_constant()
        True
        >>> eq.subs({x:pi, a:2}) == eq.subs({x:pi, a:3}) == 0
        True

        >>> (0**x).is_constant()
        False
        >>> x.is_constant()
        False
        >>> (x**x).is_constant()
        False
        >>> one = cos(x)**2 + sin(x)**2
        >>> one.is_constant()
        True
        >>> ((one - 1)**(x + 1)).is_constant() in (True, False) # could be 0 or 1
        True
        """

        simplify = flags.get('simplify', True)

        # Except for expressions that contain units, only one of these should
        # be necessary since if something is
        # known to be a number it should also know that there are no
        # free symbols. But is_number quits as soon as it hits a non-number
        # whereas free_symbols goes until all free symbols have been collected,
        # thus is_number should be faster. But a double check on free symbols
        # is made just in case there is a discrepancy between the two.
        free = self.free_symbols
        if self.is_number or not free:
            # if the following assertion fails then that object's free_symbols
            # method needs attention: if an expression is a number it cannot
            # have free symbols
            assert not free
            return True

        # if we are only interested in some symbols and they are not in the
        # free symbols then this expression is constant wrt those symbols
        wrt = set(wrt)
        if wrt and not wrt & free:
            return True
        wrt = wrt or free

        # simplify unless this has already been done
        if simplify:
            self = self.simplify()

        # is_zero should be a quick assumptions check; it can be wrong for
        # numbers (see test_is_not_constant test), giving False when it
        # shouldn't, but hopefully it will never give True unless it is sure.
        if self.is_zero:
            return True

        # try numerical evaluation to see if we get two different values
        failing_number = None
        if wrt == free:
            # try 0 and 1
            a = self.subs(list(zip(free, [0]*len(free))))
            if a is S.NaN:
                a = self._random(None, 0, 0, 0, 0)
            if a is not None and a is not S.NaN:
                b = self.subs(list(zip(free, [1]*len(free))))
                if b is S.NaN:
                    b = self._random(None, 1, 0, 1, 0)
                if b is not None and b is not S.NaN:
                    if b.equals(a) is False:
                        return False
                # try random real
                b = self._random(None, -1, 0, 1, 0)
                if b is not None and b is not S.NaN and b.equals(a) is False:
                    return False
                # try random complex
                b = self._random()
                if b is not None and b is not S.NaN:
                    if a != b:
                        return False
                    failing_number = a if a.is_number else b

        # now we will test each wrt symbol (or all free symbols) to see if the
        # expression depends on them or not using differentiation. This is
        # not sufficient for all expressions, however, so we don't return
        # False if we get a derivative other than 0 with free symbols.
        for w in wrt:
            deriv = self.diff(w).simplify()
            if deriv != 0:
                if not (deriv.is_Number or pure_complex(deriv)):
                    if flags.get('failing_number', False):
                        return failing_number
                    elif deriv.free_symbols:
                        # dead line provided _random returns None in such cases
                        return None
                return False
        return True

    def equals(self, other, failing_expression=False):
        """Return True if self == other, False if it doesn't, or None. If
        failing_expression is True then the expression which did not simplify
        to a 0 will be returned instead of None.

        If ``self`` is a Number (or complex number) that is not zero, then
        the result is False.

        If ``self`` is a number and has not evaluated to zero, evalf will be
        used to test whether the expression evaluates to zero. If it does so
        and the result has significance (i.e. the precision is either -1, for
        a Rational result, or is greater than 1) then the evalf value will be
        used to return True or False.

        """
        from sympy.simplify.simplify import nsimplify, simplify
        from sympy.solvers.solvers import solve
        from sympy.polys.polyerrors import NotAlgebraic
        from sympy.polys.numberfields import minimal_polynomial

        other = sympify(other)
        if self == other:
            return True

        # they aren't the same so see if we can make the difference 0;
        # don't worry about doing simplification steps one at a time
        # because if the expression ever goes to 0 then the subsequent
        # simplification steps that are done will be very fast.
        diff = factor_terms((self - other).simplify(), radical=True)

        if not diff:
            return True

        if not diff.has(Add):
            # if there is no expanding to be done after simplifying
            # then this can't be a zero
            return False

        constant = diff.is_constant(simplify=False, failing_number=True)

        if constant is False:
            return False

        if constant is None and (diff.free_symbols or not diff.is_number):
            # e.g. unless the right simplification is done, a symbolic
            # zero is possible (see expression of issue 3730: without
            # simplification constant will be None).
            return

        if constant is True:
            ndiff = diff._random()
            if ndiff:
                return False

        # sometimes we can use a simplified result to give a clue as to
        # what the expression should be; if the expression is *not* zero
        # then we should have been able to compute that and so now
        # we can just consider the cases where the approximation appears
        # to be zero -- we try to prove it via minimal_polynomial.
        if diff.is_number:
            approx = diff.nsimplify()
            if not approx:
                # try to prove via self-consistency
                surds = [s for s in diff.atoms(Pow) if s.args[0].is_Integer]
                # it seems to work better to try big ones first
                surds.sort(key=lambda x: -x.args[0])
                for s in surds:
                    try:
                        # simplify is False here -- this expression has already
                        # been identified as being hard to identify as zero;
                        # we will handle the checking ourselves using nsimplify
                        # to see if we are in the right ballpark or not and if so
                        # *then* the simplification will be attempted.
                        sol = solve(diff, s, check=False, simplify=False)
                        if sol:
                            if s in sol:
                                return True
                            if any(nsimplify(si, [s]) == s and simplify(si) == s
                                    for si in sol):
                                return True
                    except NotImplementedError:
                        pass

                # try to prove with minimal_polynomial but know when
                # *not* to use this or else it can take a long time.
                # Pernici noted the following:
                # >>> q = -73*sqrt(3) + 1 + 128*sqrt(5) + 1315*sqrt(2)
                # >>> p = expand(q**3)**Rational(1, 3)
                # >>> minimal_polynomial(p - q)  # hangs for at least 15 minutes
                if False:  # change False to condition that assures non-hang
                    try:
                        mp = minimal_polynomial(diff)
                        if mp.is_Symbol:
                            return True
                        return False
                    except NotAlgebraic:
                        pass

        # diff has not simplified to zero; constant is either None, True
        # or the number with significance (prec != 1) that was randomly
        # calculated twice as the same value.
        if constant not in (True, None) and constant != 0:
            return False

        if failing_expression:
            return diff
        return None

    def _eval_is_positive(self):
        if self.is_number:
            if self.is_real is False:
                return False
            try:
                # check to see that we can get a value
                n2 = self._eval_evalf(2)
                if n2 is None:
                    raise AttributeError
                if n2._prec == 1:  # no significance
                    raise AttributeError
            except AttributeError:
                return None
            n, i = self.evalf(2).as_real_imag()
            if not i.is_Number or not n.is_Number:
                return False
            if i:
                if i._prec != 1:
                    return False
            elif n._prec != 1:
                if n > 0:
                    return True
                return False

    def _eval_is_negative(self):
        if self.is_number:
            if self.is_real is False:
                return False
            try:
                # check to see that we can get a value
                n2 = self._eval_evalf(2)
                if n2 is None:
                    raise AttributeError
                if n2._prec == 1:  # no significance
                    raise AttributeError
            except AttributeError:
                return None
            n, i = self.evalf(2).as_real_imag()
            if not i.is_Number or not n.is_Number:
                return False
            if i:
                if i._prec != 1:
                    return False
            elif n._prec != 1:
                if n < 0:
                    return True
                return False

    def _eval_interval(self, x, a, b):
        """
        Returns evaluation over an interval.  For most functions this is:

        self.subs(x, b) - self.subs(x, a),

        possibly using limit() if NaN is returned from subs.

        If b or a is None, it only evaluates -self.subs(x, a) or self.subs(b, x),
        respectively.

        """
        from sympy.series import limit
        if (a is None and b is None):
            raise ValueError('Both interval ends cannot be None.')

        if a is None:
            A = 0
        else:
            A = self.subs(x, a)
            if A.has(S.NaN):
                A = limit(self, x, a)
                if A is S.NaN:
                    return A

        if b is None:
            B = 0
        else:
            B = self.subs(x, b)
            if B.has(S.NaN):
                B = limit(self, x, b)

        return B - A

    def _eval_power(self, other):
        # subclass to compute self**other for cases when
        # other is not NaN, 0, or 1
        return None

    def _eval_conjugate(self):
        if self.is_real:
            return self
        elif self.is_imaginary:
            return -self

    def conjugate(self):
        from sympy.functions.elementary.complexes import conjugate as c
        return c(self)

    def _eval_transpose(self):
        from sympy.functions.elementary.complexes import conjugate
        if self.is_complex:
            return self
        elif self.is_hermitian:
            return conjugate(self)
        elif self.is_antihermitian:
            return -conjugate(self)

    def transpose(self):
        from sympy.functions.elementary.complexes import transpose
        return transpose(self)

    def _eval_adjoint(self):
        from sympy.functions.elementary.complexes import conjugate, transpose
        if self.is_hermitian:
            return self
        elif self.is_antihermitian:
            return -self
        obj = self._eval_conjugate()
        if obj is not None:
            return transpose(obj)
        obj = self._eval_transpose()
        if obj is not None:
            return conjugate(obj)

    def adjoint(self):
        from sympy.functions.elementary.complexes import adjoint
        return adjoint(self)

    @classmethod
    def _parse_order(cls, order):
        """Parse and configure the ordering of terms. """
        from sympy.polys.orderings import monomial_key

        try:
            reverse = order.startswith('rev-')
        except AttributeError:
            reverse = False
        else:
            if reverse:
                order = order[4:]

        monom_key = monomial_key(order)

        def neg(monom):
            result = []

            for m in monom:
                if isinstance(m, tuple):
                    result.append(neg(m))
                else:
                    result.append(-m)

            return tuple(result)

        def key(term):
            _, ((re, im), monom, ncpart) = term

            monom = neg(monom_key(monom))
            ncpart = tuple([ e.sort_key(order=order) for e in ncpart ])
            coeff = ((bool(im), im), (re, im))

            return monom, ncpart, coeff

        return key, reverse

    def as_ordered_factors(self, order=None):
        """Return list of ordered factors (if Mul) else [self]."""
        return [self]

    def as_ordered_terms(self, order=None, data=False):
        """
        Transform an expression to an ordered list of terms.

        Examples
        ========

        >>> from sympy import sin, cos
        >>> from sympy.abc import x

        >>> (sin(x)**2*cos(x) + sin(x)**2 + 1).as_ordered_terms()
        [sin(x)**2*cos(x), sin(x)**2, 1]

        """
        key, reverse = self._parse_order(order)
        terms, gens = self.as_terms()

        if not any(term.is_Order for term, _ in terms):
            ordered = sorted(terms, key=key, reverse=reverse)
        else:
            _terms, _order = [], []

            for term, repr in terms:
                if not term.is_Order:
                    _terms.append((term, repr))
                else:
                    _order.append((term, repr))

            ordered = sorted(_terms, key=key, reverse=True) \
                + sorted(_order, key=key, reverse=True)

        if data:
            return ordered, gens
        else:
            return [ term for term, _ in ordered ]

    def as_terms(self):
        """Transform an expression to a list of terms. """
        from sympy.core import Add, Mul, S
        from sympy.core.exprtools import decompose_power

        gens, terms = set([]), []

        for term in Add.make_args(self):
            coeff, _term = term.as_coeff_Mul()

            coeff = complex(coeff)
            cpart, ncpart = {}, []

            if _term is not S.One:
                for factor in Mul.make_args(_term):
                    if factor.is_number:
                        try:
                            coeff *= complex(factor)
                        except TypeError:
                            pass
                        else:
                            continue

                    if factor.is_commutative:
                        base, exp = decompose_power(factor)

                        cpart[base] = exp
                        gens.add(base)
                    else:
                        ncpart.append(factor)

            coeff = coeff.real, coeff.imag
            ncpart = tuple(ncpart)

            terms.append((term, (coeff, cpart, ncpart)))

        gens = sorted(gens, key=default_sort_key)

        k, indices = len(gens), {}

        for i, g in enumerate(gens):
            indices[g] = i

        result = []

        for term, (coeff, cpart, ncpart) in terms:
            monom = [0]*k

            for base, exp in cpart.items():
                monom[indices[base]] = exp

            result.append((term, (coeff, tuple(monom), ncpart)))

        return result, gens

    def removeO(self):
        """Removes the additive O(..) symbol if there is one"""
        return self

    def getO(self):
        """Returns the additive O(..) symbol if there is one, else None."""
        return None

    def getn(self):
        """
        Returns the order of the expression.

        The order is determined either from the O(...) term. If there
        is no O(...) term, it returns None.

        Examples
        ========

        >>> from sympy import O
        >>> from sympy.abc import x
        >>> (1 + x + O(x**2)).getn()
        2
        >>> (1 + x).getn()

        """
        o = self.getO()
        if o is None:
            return None
        elif o.is_Order:
            o = o.expr
            if o is S.One:
                return S.Zero
            if o.is_Symbol:
                return S.One
            if o.is_Pow:
                return o.args[1]
            if o.is_Mul:  # x**n*log(x)**n or x**n/log(x)**n
                for oi in o.args:
                    if oi.is_Symbol:
                        return S.One
                    if oi.is_Pow:
                        syms = oi.atoms(C.Symbol)
                        if len(syms) == 1:
                            x = syms.pop()
                            oi = oi.subs(x, C.Dummy('x', positive=True))
                            if oi.base.is_Symbol and oi.exp.is_Rational:
                                return abs(oi.exp)

        raise NotImplementedError('not sure of order of %s' % o)

    def count_ops(self, visual=None):
        """wrapper for count_ops that returns the operation count."""
        from .function import count_ops
        return count_ops(self, visual)

    def args_cnc(self, cset=False, warn=True, split_1=True):
        """Return [commutative factors, non-commutative factors] of self.

        self is treated as a Mul and the ordering of the factors is maintained.
        If ``cset`` is True the commutative factors will be returned in a set.
        If there were repeated factors (as may happen with an unevaluated Mul)
        then an error will be raised unless it is explicitly supressed by
        setting ``warn`` to False.

        Note: -1 is always separated from a Number unless split_1 is False.

        >>> from sympy import symbols, oo
        >>> A, B = symbols('A B', commutative=0)
        >>> x, y = symbols('x y')
        >>> (-2*x*y).args_cnc()
        [[-1, 2, x, y], []]
        >>> (-2.5*x).args_cnc()
        [[-1, 2.5, x], []]
        >>> (-2*x*A*B*y).args_cnc()
        [[-1, 2, x, y], [A, B]]
        >>> (-2*x*A*B*y).args_cnc(split_1=False)
        [[-2, x, y], [A, B]]
        >>> (-2*x*y).args_cnc(cset=True)
        [set([-1, 2, x, y]), []]

        The arg is always treated as a Mul:

        >>> (-2 + x + A).args_cnc()
        [[], [x - 2 + A]]
        >>> (-oo).args_cnc() # -oo is a singleton
        [[-1, oo], []]
        """

        if self.is_Mul:
            args = list(self.args)
        else:
            args = [self]
        for i, mi in enumerate(args):
            if not mi.is_commutative:
                c = args[:i]
                nc = args[i:]
                break
        else:
            c = args
            nc = []

        if c and split_1 and (
            c[0].is_Number and
            c[0].is_negative and
                c[0] is not S.NegativeOne):
            c[:1] = [S.NegativeOne, -c[0]]

        if cset:
            clen = len(c)
            c = set(c)
            if clen and warn and len(c) != clen:
                raise ValueError('repeated commutative arguments: %s' %
                                 [ci for ci in c if list(self.args).count(ci) > 1])
        return [c, nc]

    def coeff(self, x, n=1, right=False):
        """
        Returns the coefficient from the term(s) containing ``x**n`` or None. If ``n``
        is zero then all terms independent of ``x`` will be returned.

        When x is noncommutative, the coeff to the left (default) or right of x
        can be returned. The keyword 'right' is ignored when x is commutative.

        See Also
        ========

        as_coefficient: separate the expression into a coefficient and factor
        as_coeff_Add: separate the additive constant from an expression
        as_coeff_Mul: separate the multiplicative constant from an expression
        as_independent: separate x-dependent terms/factors from others
        sympy.polys.polytools.coeff_monomial: efficiently find the single coefficient of a monomial in Poly
        sympy.polys.polytools.nth: like coeff_monomial but powers of monomial terms are used

        Examples
        ========

        >>> from sympy import symbols
        >>> from sympy.abc import x, y, z

        You can select terms that have an explicit negative in front of them:

        >>> (-x + 2*y).coeff(-1)
        x
        >>> (x - 2*y).coeff(-1)
        2*y

        You can select terms with no Rational coefficient:

        >>> (x + 2*y).coeff(1)
        x
        >>> (3 + 2*x + 4*x**2).coeff(1)
        0

        You can select terms independent of x by making n=0; in this case
        expr.as_independent(x)[0] is returned (and 0 will be returned instead
        of None):

        >>> (3 + 2*x + 4*x**2).coeff(x, 0)
        3
        >>> eq = ((x + 1)**3).expand() + 1
        >>> eq
        x**3 + 3*x**2 + 3*x + 2
        >>> [eq.coeff(x, i) for i in reversed(range(4))]
        [1, 3, 3, 2]
        >>> eq -= 2
        >>> [eq.coeff(x, i) for i in reversed(range(4))]
        [1, 3, 3, 0]

        You can select terms that have a numerical term in front of them:

        >>> (-x - 2*y).coeff(2)
        -y
        >>> from sympy import sqrt
        >>> (x + sqrt(2)*x).coeff(sqrt(2))
        x

        The matching is exact:

        >>> (3 + 2*x + 4*x**2).coeff(x)
        2
        >>> (3 + 2*x + 4*x**2).coeff(x**2)
        4
        >>> (3 + 2*x + 4*x**2).coeff(x**3)
        0
        >>> (z*(x + y)**2).coeff((x + y)**2)
        z
        >>> (z*(x + y)**2).coeff(x + y)
        0

        In addition, no factoring is done, so 1 + z*(1 + y) is not obtained
        from the following:

        >>> (x + z*(x + x*y)).coeff(x)
        1

        If such factoring is desired, factor_terms can be used first:

        >>> from sympy import factor_terms
        >>> factor_terms(x + z*(x + x*y)).coeff(x)
        z*(y + 1) + 1

        >>> n, m, o = symbols('n m o', commutative=False)
        >>> n.coeff(n)
        1
        >>> (3*n).coeff(n)
        3
        >>> (n*m + m*n*m).coeff(n) # = (1 + m)*n*m
        1 + m
        >>> (n*m + m*n*m).coeff(n, right=True) # = (1 + m)*n*m
        m

        If there is more than one possible coefficient 0 is returned:

        >>> (n*m + m*n).coeff(n)
        0

        If there is only one possible coefficient, it is returned:

        >>> (n*m + x*m*n).coeff(m*n)
        x
        >>> (n*m + x*m*n).coeff(m*n, right=1)
        1

        """
        x = sympify(x)
        if not isinstance(x, Basic):
            return S.Zero

        n = as_int(n)

        if not x:
            return S.Zero

        if x == self:
            if n == 1:
                return S.One
            return S.Zero

        if x is S.One:
            co = [a for a in Add.make_args(self)
                  if a.as_coeff_Mul()[0] is S.One]
            if not co:
                return S.Zero
            return Add(*co)

        if n == 0:
            if x.is_Add and self.is_Add:
                c = self.coeff(x, right=right)
                if not c:
                    return S.Zero
                if not right:
                    return self - Add(*[a*x for a in Add.make_args(c)])
                return self - Add(*[x*a for a in Add.make_args(c)])
            return self.as_independent(x, as_Add=not self.is_Mul)[0]

        # continue with the full method, looking for this power of x:
        x = x**n

        def incommon(l1, l2):
            if not l1 or not l2:
                return []
            n = min(len(l1), len(l2))
            for i in xrange(n):
                if l1[i] != l2[i]:
                    return l1[:i]
            return l1[:]

        def find(l, sub, first=True):
            """ Find where list sub appears in list l. When ``first`` is True
            the first occurance from the left is returned, else the last
            occurance is returned. Return None if sub is not in l.

            >> l = range(5)*2
            >> find(l, [2, 3])
            2
            >> find(l, [2, 3], first=0)
            7
            >> find(l, [2, 4])
            None

            """
            if not sub or not l or len(sub) > len(l):
                return None
            n = len(sub)
            if not first:
                l.reverse()
                sub.reverse()
            for i in xrange(0, len(l) - n + 1):
                if all(l[i + j] == sub[j] for j in range(n)):
                    break
            else:
                i = None
            if not first:
                l.reverse()
                sub.reverse()
            if i is not None and not first:
                i = len(l) - (i + n)
            return i

        co = []
        args = Add.make_args(self)
        self_c = self.is_commutative
        x_c = x.is_commutative
        if self_c and not x_c:
            return S.Zero

        if self_c:
            xargs = x.args_cnc(cset=True, warn=False)[0]
            for a in args:
                margs = a.args_cnc(cset=True, warn=False)[0]
                if len(xargs) > len(margs):
                    continue
                resid = margs.difference(xargs)
                if len(resid) + len(xargs) == len(margs):
                    co.append(Mul(*resid))
            if co == []:
                return S.Zero
            elif co:
                return Add(*co)
        elif x_c:
            xargs = x.args_cnc(cset=True, warn=False)[0]
            for a in args:
                margs, nc = a.args_cnc(cset=True)
                if len(xargs) > len(margs):
                    continue
                resid = margs.difference(xargs)
                if len(resid) + len(xargs) == len(margs):
                    co.append(Mul(*(list(resid) + nc)))
            if co == []:
                return S.Zero
            elif co:
                return Add(*co)
        else:  # both nc
            xargs, nx = x.args_cnc(cset=True)
            # find the parts that pass the commutative terms
            for a in args:
                margs, nc = a.args_cnc(cset=True)
                if len(xargs) > len(margs):
                    continue
                resid = margs.difference(xargs)
                if len(resid) + len(xargs) == len(margs):
                    co.append((resid, nc))
            # now check the non-comm parts
            if not co:
                return S.Zero
            if all(n == co[0][1] for r, n in co):
                ii = find(co[0][1], nx, right)
                if ii is not None:
                    if not right:
                        return Mul(Add(*[Mul(*r) for r, c in co]), Mul(*co[0][1][:ii]))
                    else:
                        return Mul(*co[0][1][ii + len(nx):])
            beg = reduce(incommon, (n[1] for n in co))
            if beg:
                ii = find(beg, nx, right)
                if ii is not None:
                    if not right:
                        gcdc = co[0][0]
                        for i in xrange(1, len(co)):
                            gcdc = gcdc.intersection(co[i][0])
                            if not gcdc:
                                break
                        return Mul(*(list(gcdc) + beg[:ii]))
                    else:
                        m = ii + len(nx)
                        return Add(*[Mul(*(list(r) + n[m:])) for r, n in co])
            end = list(reversed(
                reduce(incommon, (list(reversed(n[1])) for n in co))))
            if end:
                ii = find(end, nx, right)
                if ii is not None:
                    if not right:
                        return Add(*[Mul(*(list(r) + n[:-len(end) + ii])) for r, n in co])
                    else:
                        return Mul(*end[ii + len(nx):])
            # look for single match
            hit = None
            for i, (r, n) in enumerate(co):
                ii = find(n, nx, right)
                if ii is not None:
                    if not hit:
                        hit = ii, r, n
                    else:
                        break
            else:
                if hit:
                    ii, r, n = hit
                    if not right:
                        return Mul(*(list(r) + n[:ii]))
                    else:
                        return Mul(*n[ii + len(nx):])

            return S.Zero

    def as_expr(self, *gens):
        """
        Convert a polynomial to a SymPy expression.

        Examples
        ========

        >>> from sympy import sin
        >>> from sympy.abc import x, y

        >>> f = (x**2 + x*y).as_poly(x, y)
        >>> f.as_expr()
        x**2 + x*y

        >>> sin(x).as_expr()
        sin(x)

        """
        return self

    def as_coefficient(self, expr):
        """
        Extracts symbolic coefficient at the given expression. In
        other words, this functions separates 'self' into the product
        of 'expr' and 'expr'-free coefficient. If such separation
        is not possible it will return None.

        Examples
        ========

        >>> from sympy import E, pi, sin, I, Poly
        >>> from sympy.abc import x

        >>> E.as_coefficient(E)
        1
        >>> (2*E).as_coefficient(E)
        2
        >>> (2*sin(E)*E).as_coefficient(E)

        Two terms have E in them so a sum is returned. (If one were
        desiring the coefficient of the term exactly matching E then
        the constant from the returned expression could be selected.
        Or, for greater precision, a method of Poly can be used to
        indicate the desired term from which the coefficient is
        desired.)

        >>> (2*E + x*E).as_coefficient(E)
        x + 2
        >>> _.args[0]  # just want the exact match
        2
        >>> p = Poly(2*E + x*E); p
        Poly(x*E + 2*E, x, E, domain='ZZ')
        >>> p.coeff_monomial(E)
        2
        >>> p.nth(0,1)
        2

        Since the following cannot be written as a product containing
        E as a factor, None is returned. (If the coefficient ``2*x`` is
        desired then the ``coeff`` method should be used.)

        >>> (2*E*x + x).as_coefficient(E)
        >>> (2*E*x + x).coeff(E)
        2*x

        >>> (E*(x + 1) + x).as_coefficient(E)

        >>> (2*pi*I).as_coefficient(pi*I)
        2
        >>> (2*I).as_coefficient(pi*I)

        See Also
        ========

        coeff: return sum of terms have a given factor
        as_coeff_Add: separate the additive constant from an expression
        as_coeff_Mul: separate the multiplicative constant from an expression
        as_independent: separate x-dependent terms/factors from others
        sympy.polys.polytools.coeff_monomial: efficiently find the single coefficient of a monomial in Poly
        sympy.polys.polytools.nth: like coeff_monomial but powers of monomial terms are used


        """

        r = self.extract_multiplicatively(expr)
        if r and not r.has(expr):
            return r

    def as_independent(self, *deps, **hint):
        """
        A mostly naive separation of a Mul or Add into arguments that are not
        are dependent on deps. To obtain as complete a separation of variables
        as possible, use a separation method first, e.g.:

        * separatevars() to change Mul, Add and Pow (including exp) into Mul
        * .expand(mul=True) to change Add or Mul into Add
        * .expand(log=True) to change log expr into an Add

        The only non-naive thing that is done here is to respect noncommutative
        ordering of variables.

        The returned tuple (i, d) has the following interpretation:

        * i will has no variable that appears in deps
        * d will be 1 or else have terms that contain variables that are in deps
        * if self is an Add then self = i + d
        * if self is a Mul then self = i*d
        * if self is anything else, either tuple (self, S.One) or (S.One, self)
          is returned.

        To force the expression to be treated as an Add, use the hint as_Add=True

        Examples
        ========

        -- self is an Add

        >>> from sympy import sin, cos, exp
        >>> from sympy.abc import x, y, z

        >>> (x + x*y).as_independent(x)
        (0, x*y + x)
        >>> (x + x*y).as_independent(y)
        (x, x*y)
        >>> (2*x*sin(x) + y + x + z).as_independent(x)
        (y + z, 2*x*sin(x) + x)
        >>> (2*x*sin(x) + y + x + z).as_independent(x, y)
        (z, 2*x*sin(x) + x + y)

        -- self is a Mul

        >>> (x*sin(x)*cos(y)).as_independent(x)
        (cos(y), x*sin(x))

        non-commutative terms cannot always be separated out when self is a Mul

        >>> from sympy import symbols
        >>> n1, n2, n3 = symbols('n1 n2 n3', commutative=False)
        >>> (n1 + n1*n2).as_independent(n2)
        (n1, n1*n2)
        >>> (n2*n1 + n1*n2).as_independent(n2)
        (0, n1*n2 + n2*n1)
        >>> (n1*n2*n3).as_independent(n1)
        (1, n1*n2*n3)
        >>> (n1*n2*n3).as_independent(n2)
        (n1, n2*n3)
        >>> ((x-n1)*(x-y)).as_independent(x)
        (1, (x - y)*(x - n1))

        -- self is anything else:

        >>> (sin(x)).as_independent(x)
        (1, sin(x))
        >>> (sin(x)).as_independent(y)
        (sin(x), 1)
        >>> exp(x+y).as_independent(x)
        (1, exp(x + y))

        -- force self to be treated as an Add:

        >>> (3*x).as_independent(x, as_Add=True)
        (0, 3*x)

        -- force self to be treated as a Mul:

        >>> (3+x).as_independent(x, as_Add=False)
        (1, x + 3)
        >>> (-3+x).as_independent(x, as_Add=False)
        (1, x - 3)

        Note how the below differs from the above in making the
        constant on the dep term positive.

        >>> (y*(-3+x)).as_independent(x)
        (y, x - 3)

        -- use .as_independent() for true independence testing instead
           of .has(). The former considers only symbols in the free
           symbols while the latter considers all symbols

        >>> from sympy import Integral
        >>> I = Integral(x, (x, 1, 2))
        >>> I.has(x)
        True
        >>> x in I.free_symbols
        False
        >>> I.as_independent(x) == (I, 1)
        True
        >>> (I + x).as_independent(x) == (I, x)
        True

        Note: when trying to get independent terms, a separation method
        might need to be used first. In this case, it is important to keep
        track of what you send to this routine so you know how to interpret
        the returned values

        >>> from sympy import separatevars, log
        >>> separatevars(exp(x+y)).as_independent(x)
        (exp(y), exp(x))
        >>> (x + x*y).as_independent(y)
        (x, x*y)
        >>> separatevars(x + x*y).as_independent(y)
        (x, y + 1)
        >>> (x*(1 + y)).as_independent(y)
        (x, y + 1)
        >>> (x*(1 + y)).expand(mul=True).as_independent(y)
        (x, x*y)
        >>> a, b=symbols('a b',positive=True)
        >>> (log(a*b).expand(log=True)).as_independent(b)
        (log(a), log(b))

        See also: .separatevars(), .expand(log=True),
                  .as_two_terms(), .as_coeff_add(), .as_coeff_mul()
        """
        from sympy.utilities.iterables import sift

        func = self.func
        # sift out deps into symbolic and other and ignore
        # all symbols but those that are in the free symbols
        sym = set()
        other = []
        for d in deps:
            if isinstance(d, C.Symbol):  # Symbol.is_Symbol is True
                sym.add(d)
            else:
                other.append(d)

        def has(e):
            """return the standard has() if there are no literal symbols, else
            check to see that symbol-deps are in the free symbols."""
            has_other = e.has(*other)
            if not sym:
                return has_other
            return has_other or e.has(*(e.free_symbols & sym))

        if hint.get('as_Add', func is Add):
            want = Add
        else:
            want = Mul
        if (want is not func or
                func is not Add and func is not Mul):
            if has(self):
                return (want.identity, self)
            else:
                return (self, want.identity)
        else:
            if func is Add:
                args = list(self.args)
            else:
                args, nc = self.args_cnc()

        d = sift(args, lambda x: has(x))
        depend = d[True]
        indep = d[False]
        if func is Add:  # all terms were treated as commutative
            return (Add(*indep),
                    Add(*depend))
        else:  # handle noncommutative by stopping at first dependent term
            for i, n in enumerate(nc):
                if has(n):
                    depend.extend(nc[i:])
                    break
                indep.append(n)
            return Mul(*indep), Mul(*depend)

    def as_real_imag(self, deep=True, **hints):
        """Performs complex expansion on 'self' and returns a tuple
           containing collected both real and imaginary parts. This
           method can't be confused with re() and im() functions,
           which does not perform complex expansion at evaluation.

           However it is possible to expand both re() and im()
           functions and get exactly the same results as with
           a single call to this function.

           >>> from sympy import symbols, I

           >>> x, y = symbols('x,y', real=True)

           >>> (x + y*I).as_real_imag()
           (x, y)

           >>> from sympy.abc import z, w

           >>> (z + w*I).as_real_imag()
           (re(z) - im(w), re(w) + im(z))

        """
        if hints.get('ignore') == self:
            return None
        else:
            return (C.re(self), C.im(self))

    def as_powers_dict(self):
        """Return self as a dictionary of factors with each factor being
        treated as a power. The keys are the bases of the factors and the
        values, the corresponding exponents. The resulting dictionary should
        be used with caution if the expression is a Mul and contains non-
        commutative factors since the order that they appeared will be lost in
        the dictionary."""
        d = defaultdict(int)
        d.update(dict([self.as_base_exp()]))
        return d

    def as_coefficients_dict(self):
        """Return a dictionary mapping terms to their Rational coefficient.
        Since the dictionary is a defaultdict, inquiries about terms which
        were not present will return a coefficient of 0. If an expression is
        not an Add it is considered to have a single term.

        Examples
        ========

        >>> from sympy.abc import a, x
        >>> (3*x + a*x + 4).as_coefficients_dict()
        {1: 4, x: 3, a*x: 1}
        >>> _[a]
        0
        >>> (3*a*x).as_coefficients_dict()
        {a*x: 3}

        """
        c, m = self.as_coeff_Mul()
        if not c.is_Rational:
            c = S.One
            m = self
        d = defaultdict(int)
        d.update({m: c})
        return d

    def as_base_exp(self):
        # a -> b ** e
        return self, S.One

    def as_coeff_mul(self, *deps):
        """Return the tuple (c, args) where self is written as a Mul, ``m``.

        c should be a Rational multiplied by any terms of the Mul that are
        independent of deps.

        args should be a tuple of all other terms of m; args is empty
        if self is a Number or if self is independent of deps (when given).

        This should be used when you don't know if self is a Mul or not but
        you want to treat self as a Mul or if you want to process the
        individual arguments of the tail of self as a Mul.

        - if you know self is a Mul and want only the head, use self.args[0];
        - if you don't want to process the arguments of the tail but need the
          tail then use self.as_two_terms() which gives the head and tail;
        - if you want to split self into an independent and dependent parts
          use ``self.as_independent(*deps)``

        >>> from sympy import S
        >>> from sympy.abc import x, y
        >>> (S(3)).as_coeff_mul()
        (3, ())
        >>> (3*x*y).as_coeff_mul()
        (3, (x, y))
        >>> (3*x*y).as_coeff_mul(x)
        (3*y, (x,))
        >>> (3*y).as_coeff_mul(x)
        (3*y, ())
        """
        if deps:
            if not self.has(*deps):
                return self, tuple()
        return S.One, (self,)

    def as_coeff_add(self, *deps):
        """Return the tuple (c, args) where self is written as an Add, ``a``.

        c should be a Rational added to any terms of the Add that are
        independent of deps.

        args should be a tuple of all other terms of ``a``; args is empty
        if self is a Number or if self is independent of deps (when given).

        This should be used when you don't know if self is an Add or not but
        you want to treat self as an Add or if you want to process the
        individual arguments of the tail of self as an Add.

        - if you know self is an Add and want only the head, use self.args[0];
        - if you don't want to process the arguments of the tail but need the
          tail then use self.as_two_terms() which gives the head and tail.
        - if you want to split self into an independent and dependent parts
          use ``self.as_independent(*deps)``

        >>> from sympy import S
        >>> from sympy.abc import x, y
        >>> (S(3)).as_coeff_add()
        (3, ())
        >>> (3 + x).as_coeff_add()
        (3, (x,))
        >>> (3 + x + y).as_coeff_add(x)
        (y + 3, (x,))
        >>> (3 + y).as_coeff_add(x)
        (y + 3, ())

        """
        if deps:
            if not self.has(*deps):
                return self, tuple()
        return S.Zero, (self,)

    def primitive(self):
        """Return the positive Rational that can be extracted non-recursively
        from every term of self (i.e., self is treated like an Add). This is
        like the as_coeff_Mul() method but primitive always extracts a positive
        Rational (never a negative or a Float).

        Examples
        ========

        >>> from sympy.abc import x
        >>> (3*(x + 1)**2).primitive()
        (3, (x + 1)**2)
        >>> a = (6*x + 2); a.primitive()
        (2, 3*x + 1)
        >>> b = (x/2 + 3); b.primitive()
        (1/2, x + 6)
        >>> (a*b).primitive() == (1, a*b)
        True
        """
        if not self:
            return S.One, S.Zero
        c, r = self.as_coeff_Mul(rational=True)
        if c.is_negative:
            c, r = -c, -r
        return c, r

    def as_content_primitive(self, radical=False):
        """This method should recursively remove a Rational from all arguments
        and return that (content) and the new self (primitive). The content
        should always be positive and ``Mul(*foo.as_content_primitive()) == foo``.
        The primitive need no be in canonical form and should try to preserve
        the underlying structure if possible (i.e. expand_mul should not be
        applied to self).

        Examples
        ========

        >>> from sympy import sqrt
        >>> from sympy.abc import x, y, z

        >>> eq = 2 + 2*x + 2*y*(3 + 3*y)

        The as_content_primitive function is recursive and retains structure:

        >>> eq.as_content_primitive()
        (2, x + 3*y*(y + 1) + 1)

        Integer powers will have Rationals extracted from the base:

        >>> ((2 + 6*x)**2).as_content_primitive()
        (4, (3*x + 1)**2)
        >>> ((2 + 6*x)**(2*y)).as_content_primitive()
        (1, (2*(3*x + 1))**(2*y))

        Terms may end up joining once their as_content_primitives are added:

        >>> ((5*(x*(1 + y)) + 2*x*(3 + 3*y))).as_content_primitive()
        (11, x*(y + 1))
        >>> ((3*(x*(1 + y)) + 2*x*(3 + 3*y))).as_content_primitive()
        (9, x*(y + 1))
        >>> ((3*(z*(1 + y)) + 2.0*x*(3 + 3*y))).as_content_primitive()
        (1, 6.0*x*(y + 1) + 3*z*(y + 1))
        >>> ((5*(x*(1 + y)) + 2*x*(3 + 3*y))**2).as_content_primitive()
        (121, x**2*(y + 1)**2)
        >>> ((5*(x*(1 + y)) + 2.0*x*(3 + 3*y))**2).as_content_primitive()
        (1, 121.0*x**2*(y + 1)**2)

        Radical content can also be factored out of the primitive:

        >>> (2*sqrt(2) + 4*sqrt(10)).as_content_primitive(radical=True)
        (2, sqrt(2)*(1 + 2*sqrt(5)))

        """
        return S.One, self

    def as_numer_denom(self):
        """ expression -> a/b -> a, b

        This is just a stub that should be defined by
        an object's class methods to get anything else.

        See Also
        ========
        normal: return a/b instead of a, b
        """

        return self, S.One

    def normal(self):
        n, d = self.as_numer_denom()
        if d is S.One:
            return n
        return n/d

    def extract_multiplicatively(self, c):
        """Return None if it's not possible to make self in the form
           c * something in a nice way, i.e. preserving the properties
           of arguments of self.

           >>> from sympy import symbols, Rational

           >>> x, y = symbols('x,y', real=True)

           >>> ((x*y)**3).extract_multiplicatively(x**2 * y)
           x*y**2

           >>> ((x*y)**3).extract_multiplicatively(x**4 * y)

           >>> (2*x).extract_multiplicatively(2)
           x

           >>> (2*x).extract_multiplicatively(3)

           >>> (Rational(1,2)*x).extract_multiplicatively(3)
           x/6

        """
        c = sympify(c)
        if c is S.One:
            return self
        elif c == self:
            return S.One
        if c.is_Add:
            cc, pc = c.primitive()
            if cc is not S.One:
                c = Mul(cc, pc, evaluate=False)
        if c.is_Mul:
            a, b = c.as_two_terms()
            x = self.extract_multiplicatively(a)
            if x is not None:
                return x.extract_multiplicatively(b)
        quotient = self / c
        if self.is_Number:
            if self is S.Infinity:
                if c.is_positive:
                    return S.Infinity
            elif self is S.NegativeInfinity:
                if c.is_negative:
                    return S.Infinity
                elif c.is_positive:
                    return S.NegativeInfinity
            elif self is S.ComplexInfinity:
                if not c.is_zero:
                    return S.ComplexInfinity
            elif self is S.NaN:
                return S.NaN
            elif self.is_Integer:
                if not quotient.is_Integer:
                    return None
                elif self.is_positive and quotient.is_negative:
                    return None
                else:
                    return quotient
            elif self.is_Rational:
                if not quotient.is_Rational:
                    return None
                elif self.is_positive and quotient.is_negative:
                    return None
                else:
                    return quotient
            elif self.is_Float:
                if not quotient.is_Float:
                    return None
                elif self.is_positive and quotient.is_negative:
                    return None
                else:
                    return quotient
        elif self.is_NumberSymbol or self.is_Symbol or self is S.ImaginaryUnit:
            if quotient.is_Mul and len(quotient.args) == 2:
                if quotient.args[0].is_Integer and quotient.args[0].is_positive and quotient.args[1] == self:
                    return quotient
            elif quotient.is_Integer:
                return quotient
        elif self.is_Add:
            cs, ps = self.primitive()
            if cs is not S.One:
                return Mul(cs, ps, evaluate=False).extract_multiplicatively(c)
            newargs = []
            for arg in self.args:
                newarg = arg.extract_multiplicatively(c)
                if newarg is not None:
                    newargs.append(newarg)
                else:
                    return None
            return Add(*newargs)
        elif self.is_Mul:
            args = list(self.args)
            for i, arg in enumerate(args):
                newarg = arg.extract_multiplicatively(c)
                if newarg is not None:
                    args[i] = newarg
                    return Mul(*args)
        elif self.is_Pow:
            if c.is_Pow and c.base == self.base:
                new_exp = self.exp.extract_additively(c.exp)
                if new_exp is not None:
                    return self.base ** (new_exp)
            elif c == self.base:
                new_exp = self.exp.extract_additively(1)
                if new_exp is not None:
                    return self.base ** (new_exp)

    def extract_additively(self, c):
        """Return self - c if it's possible to subtract c from self and
        make all matching coefficients move towards zero, else return None.

        Examples
        ========
        >>> from sympy.abc import x, y
        >>> e = 2*x + 3
        >>> e.extract_additively(x + 1)
        x + 2
        >>> e.extract_additively(3*x)
        >>> e.extract_additively(4)
        >>> (y*(x + 1)).extract_additively(x + 1)
        >>> ((x + 1)*(x + 2*y + 1) + 3).extract_additively(x + 1)
        (x + 1)*(x + 2*y) + 3

        Sometimes auto-expansion will return a less simplified result
        than desired; gcd_terms might be used in such cases:

        >>> from sympy import gcd_terms
        >>> (4*x*(y + 1) + y).extract_additively(x)
        4*x*(y + 1) + x*(4*y + 3) - x*(4*y + 4) + y
        >>> gcd_terms(_)
        x*(4*y + 3) + y

        See Also
        ========
        extract_multiplicatively
        coeff
        as_coefficient

        """

        c = sympify(c)
        if c is S.Zero:
            return self
        elif c == self:
            return S.Zero
        elif self is S.Zero:
            return None

        if self.is_Number:
            if not c.is_Number:
                return None
            co = self
            diff = co - c
            # XXX should we match types? i.e should 3 - .1 succeed?
            if (co > 0 and diff > 0 and diff < co or
                    co < 0 and diff < 0 and diff > co):
                return diff
            return None

        if c.is_Number:
            co, t = self.as_coeff_Add()
            xa = co.extract_additively(c)
            if xa is None:
                return None
            return xa + t

        # handle the args[0].is_Number case separately
        # since we will have trouble looking for the coeff of
        # a number.
        if c.is_Add and c.args[0].is_Number:
            # whole term as a term factor
            co = self.coeff(c)
            xa0 = (co.extract_additively(1) or 0)*c
            if xa0:
                diff = self - co*c
                return (xa0 + (diff.extract_additively(c) or diff)) or None
            # term-wise
            h, t = c.as_coeff_Add()
            sh, st = self.as_coeff_Add()
            xa = sh.extract_additively(h)
            if xa is None:
                return None
            xa2 = st.extract_additively(t)
            if xa2 is None:
                return None
            return xa + xa2

        # whole term as a term factor
        co = self.coeff(c)
        xa0 = (co.extract_additively(1) or 0)*c
        if xa0:
            diff = self - co*c
            return (xa0 + (diff.extract_additively(c) or diff)) or None
        # term-wise
        coeffs = []
        for a in Add.make_args(c):
            ac, at = a.as_coeff_Mul()
            co = self.coeff(at)
            if not co:
                return None
            coc, cot = co.as_coeff_Add()
            xa = coc.extract_additively(ac)
            if xa is None:
                return None
            self -= co*at
            coeffs.append((cot + xa)*at)
        coeffs.append(self)
        return Add(*coeffs)

    def could_extract_minus_sign(self):
        """Canonical way to choose an element in the set {e, -e} where
           e is any expression. If the canonical element is e, we have
           e.could_extract_minus_sign() == True, else
           e.could_extract_minus_sign() == False.

           For any expression, the set ``{e.could_extract_minus_sign(),
           (-e).could_extract_minus_sign()}`` must be ``{True, False}``.

           >>> from sympy.abc import x, y
           >>> (x-y).could_extract_minus_sign() != (y-x).could_extract_minus_sign()
           True

        """
        negative_self = -self
        self_has_minus = (self.extract_multiplicatively(-1) is not None)
        negative_self_has_minus = (
            (negative_self).extract_multiplicatively(-1) is not None)
        if self_has_minus != negative_self_has_minus:
            return self_has_minus
        else:
            if self.is_Add:
                # We choose the one with less arguments with minus signs
                all_args = len(self.args)
                negative_args = len([False for arg in self.args if arg.could_extract_minus_sign()])
                positive_args = all_args - negative_args
                if positive_args > negative_args:
                    return False
                elif positive_args < negative_args:
                    return True
            elif self.is_Mul:
                # We choose the one with an odd number of minus signs
                num, den = self.as_numer_denom()
                args = Mul.make_args(num) + Mul.make_args(den)
                arg_signs = [arg.could_extract_minus_sign() for arg in args]
                negative_args = list(filter(None, arg_signs))
                return len(negative_args) % 2 == 1

            # As a last resort, we choose the one with greater value of .sort_key()
            return self.sort_key() < negative_self.sort_key()

    def extract_branch_factor(self, allow_half=False):
        """
        Try to write self as ``exp_polar(2*pi*I*n)*z`` in a nice way.
        Return (z, n).

        >>> from sympy import exp_polar, I, pi
        >>> from sympy.abc import x, y
        >>> exp_polar(I*pi).extract_branch_factor()
        (exp_polar(I*pi), 0)
        >>> exp_polar(2*I*pi).extract_branch_factor()
        (1, 1)
        >>> exp_polar(-pi*I).extract_branch_factor()
        (exp_polar(I*pi), -1)
        >>> exp_polar(3*pi*I + x).extract_branch_factor()
        (exp_polar(x + I*pi), 1)
        >>> (y*exp_polar(-5*pi*I)*exp_polar(3*pi*I + 2*pi*x)).extract_branch_factor()
        (y*exp_polar(2*pi*x), -1)
        >>> exp_polar(-I*pi/2).extract_branch_factor()
        (exp_polar(-I*pi/2), 0)

        If allow_half is True, also extract exp_polar(I*pi):

        >>> exp_polar(I*pi).extract_branch_factor(allow_half=True)
        (1, 1/2)
        >>> exp_polar(2*I*pi).extract_branch_factor(allow_half=True)
        (1, 1)
        >>> exp_polar(3*I*pi).extract_branch_factor(allow_half=True)
        (1, 3/2)
        >>> exp_polar(-I*pi).extract_branch_factor(allow_half=True)
        (1, -1/2)
        """
        from sympy import exp_polar, pi, I, ceiling, Add
        n = S(0)
        res = S(1)
        args = Mul.make_args(self)
        exps = []
        for arg in args:
            if arg.func is exp_polar:
                exps += [arg.exp]
            else:
                res *= arg
        piimult = S(0)
        extras = []
        while exps:
            exp = exps.pop()
            if exp.is_Add:
                exps += exp.args
                continue
            if exp.is_Mul:
                coeff = exp.as_coefficient(pi*I)
                if coeff is not None:
                    piimult += coeff
                    continue
            extras += [exp]
        if not piimult.free_symbols:
            coeff = piimult
            tail = ()
        else:
            coeff, tail = piimult.as_coeff_add(*piimult.free_symbols)
        # round down to nearest multiple of 2
        branchfact = ceiling(coeff/2 - S(1)/2)*2
        n += branchfact/2
        c = coeff - branchfact
        if allow_half:
            nc = c.extract_additively(1)
            if nc is not None:
                n += S(1)/2
                c = nc
        newexp = pi*I*Add(*((c, ) + tail)) + Add(*extras)
        if newexp != 0:
            res *= exp_polar(newexp)
        return res, n

    def _eval_is_polynomial(self, syms):
        if self.free_symbols.intersection(syms) == set([]):
            return True
        return False

    def is_polynomial(self, *syms):
        """
        Return True if self is a polynomial in syms and False otherwise.

        This checks if self is an exact polynomial in syms.  This function
        returns False for expressions that are "polynomials" with symbolic
        exponents.  Thus, you should be able to apply polynomial algorithms to
        expressions for which this returns True, and Poly(expr, \*syms) should
        work if and only if expr.is_polynomial(\*syms) returns True. The
        polynomial does not have to be in expanded form.  If no symbols are
        given, all free symbols in the expression will be used.

        This is not part of the assumptions system.  You cannot do
        Symbol('z', polynomial=True).

        Examples
        ========

        >>> from sympy import Symbol
        >>> x = Symbol('x')
        >>> ((x**2 + 1)**4).is_polynomial(x)
        True
        >>> ((x**2 + 1)**4).is_polynomial()
        True
        >>> (2**x + 1).is_polynomial(x)
        False


        >>> n = Symbol('n', nonnegative=True, integer=True)
        >>> (x**n + 1).is_polynomial(x)
        False

        This function does not attempt any nontrivial simplifications that may
        result in an expression that does not appear to be a polynomial to
        become one.

        >>> from sympy import sqrt, factor, cancel
        >>> y = Symbol('y', positive=True)
        >>> a = sqrt(y**2 + 2*y + 1)
        >>> a.is_polynomial(y)
        False
        >>> factor(a)
        y + 1
        >>> factor(a).is_polynomial(y)
        True

        >>> b = (y**2 + 2*y + 1)/(y + 1)
        >>> b.is_polynomial(y)
        False
        >>> cancel(b)
        y + 1
        >>> cancel(b).is_polynomial(y)
        True

        See also .is_rational_function()

        """
        if syms:
            syms = set(map(sympify, syms))
        else:
            syms = self.free_symbols

        if syms.intersection(self.free_symbols) == set([]):
            # constant polynomial
            return True
        else:
            return self._eval_is_polynomial(syms)

    def _eval_is_rational_function(self, syms):
        if self.free_symbols.intersection(syms) == set([]):
            return True
        return False

    def is_rational_function(self, *syms):
        """
        Test whether function is a ratio of two polynomials in the given
        symbols, syms. When syms is not given, all free symbols will be used.
        The rational function does not have to be in expanded or in any kind of
        canonical form.

        This function returns False for expressions that are "rational
        functions" with symbolic exponents.  Thus, you should be able to call
        .as_numer_denom() and apply polynomial algorithms to the result for
        expressions for which this returns True.

        This is not part of the assumptions system.  You cannot do
        Symbol('z', rational_function=True).

        Examples
        ========

        >>> from sympy import Symbol, sin
        >>> from sympy.abc import x, y

        >>> (x/y).is_rational_function()
        True

        >>> (x**2).is_rational_function()
        True

        >>> (x/sin(y)).is_rational_function(y)
        False

        >>> n = Symbol('n', integer=True)
        >>> (x**n + 1).is_rational_function(x)
        False

        This function does not attempt any nontrivial simplifications that may
        result in an expression that does not appear to be a rational function
        to become one.

        >>> from sympy import sqrt, factor
        >>> y = Symbol('y', positive=True)
        >>> a = sqrt(y**2 + 2*y + 1)/y
        >>> a.is_rational_function(y)
        False
        >>> factor(a)
        (y + 1)/y
        >>> factor(a).is_rational_function(y)
        True

        See also is_algebraic_expr().

        """
        if syms:
            syms = set(map(sympify, syms))
        else:
            syms = self.free_symbols

        if syms.intersection(self.free_symbols) == set([]):
            # constant rational function
            return True
        else:
            return self._eval_is_rational_function(syms)

    def _eval_is_algebraic_expr(self, syms):
        if self.free_symbols.intersection(syms) == set([]):
            return True
        return False

    def is_algebraic_expr(self, *syms):
        '''
        This tests whether a given expression is algebraic or not, in the
        given symbols, syms. When syms is not given, all free symbols
        will be used. The rational function does not have to be in expanded
        or in any kind of canonical form.

        This function returns False for expressions that are "algebraic
        expressions" with symbolic exponents. This is a simple extension to the
        is_rational_function, including rational exponentiation.

        Examples
        ========

        >>> from sympy import Symbol, sqrt
        >>> x = Symbol('x')
        >>> sqrt(1 + x).is_rational_function()
        False
        >>> sqrt(1 + x).is_algebraic_expr()
        True

        This function does not attempt any nontrivial simplifications that may
        result in an expression that does not appear to be an algebraic
        expression to become one.

        >>> from sympy import sin, factor
        >>> a = sqrt(sin(x)**2 + 2*sin(x) + 1)/(sin(x) + 1)
        >>> a.is_algebraic_expr(x)
        False
        >>> factor(a).is_algebraic_expr()
        True

        See Also
        ========
        is_rational_function()

        References
        ==========

        - http://en.wikipedia.org/wiki/Algebraic_expression

        '''
        if syms:
            syms = set(map(sympify, syms))
        else:
            syms = self.free_symbols

        if syms.intersection(self.free_symbols) == set([]):
            # constant algebraic expression
            return True
        else:
            return self._eval_is_algebraic_expr(syms)

    ###################################################################################
    ##################### SERIES, LEADING TERM, LIMIT, ORDER METHODS ##################
    ###################################################################################

    def series(self, x=None, x0=0, n=6, dir="+", logx=None):
        """
        Series expansion of "self" around ``x = x0`` yielding either terms of
        the series one by one (the lazy series given when n=None), else
        all the terms at once when n != None.

        Note: when n != None, if an O() term is returned then the x in the
        in it and the entire expression represents x - x0, the displacement
        from x0. (If there is no O() term then the series was exact and x has
        it's normal meaning.) This is currently necessary since sympy's O()
        can only represent terms at x0=0. So instead of::

          cos(x).series(x0=1, n=2) --> (1 - x)*sin(1) + cos(1) + O((x - 1)**2)

        which graphically looks like this::

               |
              .|.         . .
             . | \      .     .
            ---+----------------------
               |   . .          . .
               |    \
              x=0

        the following is returned instead::

        -x*sin(1) + cos(1) + O(x**2)

        whose graph is this::

               \ |
              . .|        . .
             .   \      .     .
            -----+\------------------.
                 | . .          . .
                 |  \
                x=0

        which is identical to ``cos(x + 1).series(n=2)``.

        Usage:
            Returns the series expansion of "self" around the point ``x = x0``
            with respect to ``x`` up to O(x**n) (default n is 6).

            If ``x=None`` and ``self`` is univariate, the univariate symbol will
            be supplied, otherwise an error will be raised.

            >>> from sympy import cos, exp
            >>> from sympy.abc import x, y
            >>> cos(x).series()
            1 - x**2/2 + x**4/24 + O(x**6)
            >>> cos(x).series(n=4)
            1 - x**2/2 + O(x**4)
            >>> e = cos(x + exp(y))
            >>> e.series(y, n=2)
            cos(x + 1) - y*sin(x + 1) + O(y**2)
            >>> e.series(x, n=2)
            cos(exp(y)) - x*sin(exp(y)) + O(x**2)

            If ``n=None`` then a generator of the series terms will be returned.

            >>> term=cos(x).series(n=None)
            >>> [next(term) for i in range(2)]
            [1, -x**2/2]

            For ``dir=+`` (default) the series is calculated from the right and
            for ``dir=-`` the series from the left. For smooth functions this
            flag will not alter the results.

            >>> abs(x).series(dir="+")
            x
            >>> abs(x).series(dir="-")
            -x

        """
        from sympy import collect
        if x is None:
            syms = self.atoms(C.Symbol)
            if len(syms) > 1:
                raise ValueError('x must be given for multivariate functions.')
            x = syms.pop()

        if not self.has(x):
            if n is None:
                return (s for s in [self])
            else:
                return self

        if len(dir) != 1 or dir not in '+-':
            raise ValueError("Dir must be '+' or '-'")

        if x0 in [S.Infinity, S.NegativeInfinity]:
            dir = {S.Infinity: '+', S.NegativeInfinity: '-'}[x0]
            s = self.subs(x, 1/x).series(x, n=n, dir=dir)
            if n is None:
                return (si.subs(x, 1/x) for si in s)
            return s.subs(x, 1/x)

        # use rep to shift origin to x0 and change sign (if dir is negative)
        # and undo the process with rep2
        if x0 or dir == '-':
            if dir == '-':
                rep = -x + x0
                rep2 = -x
                rep2b = x0
            else:
                rep = x + x0
                rep2 = x
                rep2b = -x0
            s = self.subs(x, rep).series(x, x0=0, n=n, dir='+')
            if n is None:  # lseries...
                return (si.subs(x, rep2 + rep2b) for si in s)
            # nseries...
            o = s.getO() or S.Zero
            s = s.removeO()
            if o and x0:
                rep2b = 0  # when O() can handle x0 != 0 this can be removed
            return s.subs(x, rep2 + rep2b) + o

        # from here on it's x0=0 and dir='+' handling

        if x.is_positive is x.is_negative is None:
            # replace x with an x that has a positive assumption
            xpos = C.Dummy('x', positive=True, bounded=True)
            rv = self.subs(x, xpos).series(xpos, x0, n, dir)
            if n is None:
                return (s.subs(xpos, x) for s in rv)
            else:
                return rv.subs(xpos, x)

        if n is not None:  # nseries handling
            s1 = self._eval_nseries(x, n=n, logx=logx)
            o = s1.getO() or S.Zero
            if o:
                # make sure the requested order is returned
                ngot = o.getn()
                if ngot > n:
                    # leave o in its current form (e.g. with x*log(x)) so
                    # it eats terms properly, then replace it below
                    if n != 0:
                        s1 += o.subs(x, x**C.Rational(n, ngot))
                    else:
                        s1 += C.Order(1, x)
                elif ngot < n:
                    # increase the requested number of terms to get the desired
                    # number keep increasing (up to 9) until the received order
                    # is different than the original order and then predict how
                    # many additional terms are needed
                    for more in range(1, 9):
                        s1 = self._eval_nseries(x, n=n + more, logx=logx)
                        newn = s1.getn()
                        if newn != ngot:
                            ndo = n + (n - ngot)*more/(newn - ngot)
                            s1 = self._eval_nseries(x, n=ndo, logx=logx)
                            while s1.getn() < n:
                                s1 = self._eval_nseries(x, n=ndo, logx=logx)
                                ndo += 1
                            break
                    else:
                        raise ValueError('Could not calculate %s terms for %s'
                                         % (str(n), self))
                    s1 += C.Order(x**n, x)
                o = s1.getO()
                s1 = s1.removeO()
            else:
                o = C.Order(x**n, x)
                if (s1 + o).removeO() == s1:
                    o = S.Zero

            try:
                return collect(s1, x) + o
            except NotImplementedError:
                return s1 + o

        else:  # lseries handling
            def yield_lseries(s):
                """Return terms of lseries one at a time."""
                for si in s:
                    if not si.is_Add:
                        yield si
                        continue
                    # yield terms 1 at a time if possible
                    # by increasing order until all the
                    # terms have been returned
                    yielded = 0
                    o = C.Order(si, x)*x
                    ndid = 0
                    ndo = len(si.args)
                    while 1:
                        do = (si - yielded + o).removeO()
                        o *= x
                        if not do or do.is_Order:
                            continue
                        if do.is_Add:
                            ndid += len(do.args)
                        else:
                            ndid += 1
                        yield do
                        if ndid == ndo:
                            break
                        yielded += do

            return yield_lseries(self.removeO()._eval_lseries(x, logx=logx))

    def taylor_term(self, n, x, *previous_terms):
        """General method for the taylor term.

        This method is slow, because it differentiates n-times. Subclasses can
        redefine it to make it faster by using the "previous_terms".
        """
        x = sympify(x)
        _x = C.Dummy('x')
        return self.subs(x, _x).diff(_x, n).subs(_x, x).subs(x, 0) * x**n / C.factorial(n)

    def lseries(self, x=None, x0=0, dir='+', logx=None):
        """
        Wrapper for series yielding an iterator of the terms of the series.

        Note: an infinite series will yield an infinite iterator. The following,
        for exaxmple, will never terminate. It will just keep printing terms
        of the sin(x) series::

          for term in sin(x).lseries(x):
              print term

        The advantage of lseries() over nseries() is that many times you are
        just interested in the next term in the series (i.e. the first term for
        example), but you don't know how many you should ask for in nseries()
        using the "n" parameter.

        See also nseries().
        """
        return self.series(x, x0, n=None, dir=dir, logx=logx)

    def _eval_lseries(self, x, logx=None):
        # default implementation of lseries is using nseries(), and adaptively
        # increasing the "n". As you can see, it is not very efficient, because
        # we are calculating the series over and over again. Subclasses should
        # override this method and implement much more efficient yielding of
        # terms.
        n = 0
        series = self._eval_nseries(x, n=n, logx=logx)
        if not series.is_Order:
            if series.is_Add:
                yield series.removeO()
            else:
                yield series
            raise StopIteration

        while series.is_Order:
            n += 1
            series = self._eval_nseries(x, n=n, logx=logx)
        e = series.removeO()
        yield e
        while 1:
            while 1:
                n += 1
                series = self._eval_nseries(x, n=n, logx=logx).removeO()
                if e != series:
                    break
            yield series - e
            e = series

    def nseries(self, x=None, x0=0, n=6, dir='+', logx=None):
        """
        Wrapper to _eval_nseries if assumptions allow, else to series.

        If x is given, x0 is 0, dir='+', and self has x, then _eval_nseries is
        called. This calculates "n" terms in the innermost expressions and
        then builds up the final series just by "cross-multiplying" everything
        out.

        Advantage -- it's fast, because we don't have to determine how many
        terms we need to calculate in advance.

        Disadvantage -- you may end up with less terms than you may have
        expected, but the O(x**n) term appended will always be correct and
        so the result, though perhaps shorter, will also be correct.

        If any of those assumptions is not met, this is treated like a
        wrapper to series which will try harder to return the correct
        number of terms.

        See also lseries().
        """
        if x and not x in self.free_symbols:
            return self
        if x is None or x0 or dir != '+':  # {see XPOS above} or (x.is_positive == x.is_negative == None):
            assert logx is None
            return self.series(x, x0, n, dir)
        else:
            return self._eval_nseries(x, n=n, logx=logx)

    def _eval_nseries(self, x, n, logx):
        """
        Return terms of series for self up to O(x**n) at x=0
        from the positive direction.

        This is a method that should be overridden in subclasses. Users should
        never call this method directly (use .nseries() instead), so you don't
        have to write docstrings for _eval_nseries().
        """
        from sympy.utilities.misc import filldedent
        raise NotImplementedError(filldedent("""
                     The _eval_nseries method should be added to
                     %s to give terms up to O(x**n) at x=0
                     from the positive direction so it is available when
                     nseries calls it.""" % self.func)
                     )

    def limit(self, x, xlim, dir='+'):
        """ Compute limit x->xlim.
        """
        from sympy.series.limits import limit
        return limit(self, x, xlim, dir)

    def compute_leading_term(self, x, logx=None):
        """
        as_leading_term is only allowed for results of .series()
        This is a wrapper to compute a series first.
        """
        from sympy.series.gruntz import calculate_series

        if self.removeO() == 0:
            return self

        if logx is None:
            d = C.Dummy('logx')
            s = calculate_series(self, x, d).subs(d, C.log(x))
        else:
            s = calculate_series(self, x, logx)
<<<<<<< HEAD

=======
        s = cancel(s)
>>>>>>> e96d4a8f
        return s.as_leading_term(x)

    @cacheit
    def as_leading_term(self, *symbols):
        """
        Returns the leading (nonzero) term of the series expansion of self.

        The _eval_as_leading_term routines are used to do this, and they must
        always return a non-zero value.

        Examples
        ========

        >>> from sympy.abc import x
        >>> (1 + x + x**2).as_leading_term(x)
        1
        >>> (1/x**2 + x + x**2).as_leading_term(x)
        x**(-2)

        """
        from sympy import powsimp
        if len(symbols) > 1:
            c = self
            for x in symbols:
                c = c.as_leading_term(x)
            return c
        elif not symbols:
            return self
        x = sympify(symbols[0])
        if not x.is_Symbol:
            raise ValueError('expecting a Symbol but got %s' % x)
        if x not in self.free_symbols:
            return self
        obj = self._eval_as_leading_term(x)
        if obj is not None:
            return powsimp(obj, deep=True, combine='exp')
        raise NotImplementedError('as_leading_term(%s, %s)' % (self, x))

    def _eval_as_leading_term(self, x):
        return self

    def as_coeff_exponent(self, x):
        """ ``c*x**e -> c,e`` where x can be any symbolic expression.
        """
        from sympy import collect
        s = collect(self, x)
        c, p = s.as_coeff_mul(x)
        if len(p) == 1:
            b, e = p[0].as_base_exp()
            if b == x:
                return c, e
        return s, S.Zero

    def leadterm(self, x):
        """
        Returns the leading term a*x**b as a tuple (a, b).

        Examples
        ========

        >>> from sympy.abc import x
        >>> (1+x+x**2).leadterm(x)
        (1, 0)
        >>> (1/x**2+x+x**2).leadterm(x)
        (1, -2)

        """
        c, e = self.as_leading_term(x).as_coeff_exponent(x)
        if x in c.free_symbols:
            from sympy.utilities.misc import filldedent
            raise ValueError(filldedent("""
                cannot compute leadterm(%s, %s). The coefficient
                should have been free of x but got %s""" % (self, x, c)))
        return c, e

    def as_coeff_Mul(self, rational=False):
        """Efficiently extract the coefficient of a product. """
        return S.One, self

    def as_coeff_Add(self):
        """Efficiently extract the coefficient of a summation. """
        return S.Zero, self

    ###################################################################################
    ##################### DERIVATIVE, INTEGRAL, FUNCTIONAL METHODS ####################
    ###################################################################################

    def diff(self, *symbols, **assumptions):
        new_symbols = list(map(sympify, symbols))  # e.g. x, 2, y, z
        assumptions.setdefault("evaluate", True)
        return Derivative(self, *new_symbols, **assumptions)

    ###########################################################################
    ###################### EXPRESSION EXPANSION METHODS #######################
    ###########################################################################

    # Relevant subclasses should override _eval_expand_hint() methods.  See
    # the docstring of expand() for more info.

    def _eval_expand_complex(self, **hints):
        real, imag = self.as_real_imag(**hints)
        return real + S.ImaginaryUnit*imag

    @staticmethod
    def _expand_hint(expr, hint, deep=True, **hints):
        """
        Helper for ``expand()``.  Recursively calls ``expr._eval_expand_hint()``.

        Returns ``(expr, hit)``, where expr is the (possibly) expanded
        ``expr`` and ``hit`` is ``True`` if ``expr`` was truly expanded and
        ``False`` otherwise.
        """
        hit = False
        # XXX: Hack to support non-Basic args
        #              |
        #              V
        if deep and getattr(expr, 'args', ()) and not expr.is_Atom:
            sargs = []
            for arg in expr.args:
                arg, arghit = Expr._expand_hint(arg, hint, **hints)
                hit |= arghit
                sargs.append(arg)

            if hit:
                expr = expr.func(*sargs)

        if hasattr(expr, hint):
            newexpr = getattr(expr, hint)(**hints)
            if newexpr != expr:
                return (newexpr, True)

        return (expr, hit)

    @cacheit
    def expand(self, deep=True, modulus=None, power_base=True, power_exp=True,
            mul=True, log=True, multinomial=True, basic=True, **hints):
        """
        Expand an expression using hints.

        See the docstring of the expand() function in sympy.core.function for
        more information.

        """
        from sympy.simplify.simplify import fraction

        hints.update(power_base=power_base, power_exp=power_exp, mul=mul,
           log=log, multinomial=multinomial, basic=basic)

        expr = self
        if hints.pop('frac', False):
            n, d = [a.expand(deep=deep, modulus=modulus, **hints)
                    for a in fraction(self)]
            return n/d
        elif hints.pop('denom', False):
            n, d = fraction(self)
            return n/d.expand(deep=deep, modulus=modulus, **hints)
        elif hints.pop('numer', False):
            n, d = fraction(self)
            return n.expand(deep=deep, modulus=modulus, **hints)/d

        # Although the hints are sorted here, an earlier hint may get applied
        # at a given node in the expression tree before another because of how
        # the hints are applied.  e.g. expand(log(x*(y + z))) -> log(x*y +
        # x*z) because while applying log at the top level, log and mul are
        # applied at the deeper level in the tree so that when the log at the
        # upper level gets applied, the mul has already been applied at the
        # lower level.

        # Additionally, because hints are only applied once, the expression
        # may not be expanded all the way.   For example, if mul is applied
        # before multinomial, x*(x + 1)**2 won't be expanded all the way.  For
        # now, we just use a special case to make multinomial run before mul,
        # so that at least polynomials will be expanded all the way.  In the
        # future, smarter heuristics should be applied.
        # TODO: Smarter heuristics

        def _expand_hint_key(hint):
            """Make multinomial come before mul"""
            if hint == 'mul':
                return 'mulz'
            return hint

        for hint in sorted(hints.keys(), key=_expand_hint_key):
            use_hint = hints[hint]
            if use_hint:
                hint = '_eval_expand_' + hint
                expr, hit = Expr._expand_hint(expr, hint, deep=deep, **hints)

        while True:
            was = expr
            if hints.get('multinomial', False):
                expr, _ = Expr._expand_hint(
                    expr, '_eval_expand_multinomial', deep=deep, **hints)
            if hints.get('mul', False):
                expr, _ = Expr._expand_hint(
                    expr, '_eval_expand_mul', deep=deep, **hints)
            if hints.get('log', False):
                expr, _ = Expr._expand_hint(
                    expr, '_eval_expand_log', deep=deep, **hints)
            if expr == was:
                break

        if modulus is not None:
            modulus = sympify(modulus)

            if not modulus.is_Integer or modulus <= 0:
                raise ValueError(
                    "modulus must be a positive integer, got %s" % modulus)

            terms = []

            for term in Add.make_args(expr):
                coeff, tail = term.as_coeff_Mul(rational=True)

                coeff %= modulus

                if coeff:
                    terms.append(coeff*tail)

            expr = Add(*terms)

        return expr

    ###########################################################################
    ################### GLOBAL ACTION VERB WRAPPER METHODS ####################
    ###########################################################################

    def integrate(self, *args, **kwargs):
        """See the integrate function in sympy.integrals"""
        from sympy.integrals import integrate
        return integrate(self, *args, **kwargs)

    def simplify(self, ratio=1.7, measure=None):
        """See the simplify function in sympy.simplify"""
        from sympy.simplify import simplify
        from sympy.core.function import count_ops
        measure = measure or count_ops
        return simplify(self, ratio, measure)

    def nsimplify(self, constants=[], tolerance=None, full=False):
        """See the nsimplify function in sympy.simplify"""
        from sympy.simplify import nsimplify
        return nsimplify(self, constants, tolerance, full)

    def separate(self, deep=False, force=False):
        """See the separate function in sympy.simplify"""
        from sympy.simplify import separate
        return separate(self, deep)

    def collect(self, syms, func=None, evaluate=True, exact=False, distribute_order_term=True):
        """See the collect function in sympy.simplify"""
        from sympy.simplify import collect
        return collect(self, syms, func, evaluate, exact, distribute_order_term)

    def together(self, *args, **kwargs):
        """See the together function in sympy.polys"""
        from sympy.polys import together
        return together(self, *args, **kwargs)

    def apart(self, x=None, **args):
        """See the apart function in sympy.polys"""
        from sympy.polys import apart
        return apart(self, x, **args)

    def ratsimp(self):
        """See the ratsimp function in sympy.simplify"""
        from sympy.simplify import ratsimp
        return ratsimp(self)

    def trigsimp(self, **args):
        """See the trigsimp function in sympy.simplify"""
        from sympy.simplify import trigsimp
        return trigsimp(self, **args)

    def radsimp(self):
        """See the radsimp function in sympy.simplify"""
        from sympy.simplify import radsimp
        return radsimp(self)

    def powsimp(self, deep=False, combine='all'):
        """See the powsimp function in sympy.simplify"""
        from sympy.simplify import powsimp
        return powsimp(self, deep, combine)

    def combsimp(self):
        """See the combsimp function in sympy.simplify"""
        from sympy.simplify import combsimp
        return combsimp(self)

    def factor(self, *gens, **args):
        """See the factor() function in sympy.polys.polytools"""
        from sympy.polys import factor
        return factor(self, *gens, **args)

    def refine(self, assumption=True):
        """See the refine function in sympy.assumptions"""
        from sympy.assumptions import refine
        return refine(self, assumption)

    def cancel(self, *gens, **args):
        """See the cancel function in sympy.polys"""
        from sympy.polys import cancel
        return cancel(self, *gens, **args)

    def invert(self, g):
        """See the invert function in sympy.polys"""
        from sympy.polys import invert
        return invert(self, g)

    def round(self, p=0):
        """Return x rounded to the given decimal place.

        If a complex number would results, apply round to the real
        and imaginary components of the number.

        Examples
        ========
        >>> from sympy import pi, E, I, S, Add, Mul, Number
        >>> S(10.5).round()
        11.
        >>> pi.round()
        3.
        >>> pi.round(2)
        3.14
        >>> (2*pi + E*I).round()
        6. + 3.*I

        The round method has a chopping effect:

        >>> (2*pi + I/10).round()
        6.
        >>> (pi/10 + 2*I).round()
        2.*I
        >>> (pi/10 + E*I).round(2)
        0.31 + 2.72*I

        Notes
        =====

        Do not confuse the Python builtin function, round, with the
        SymPy method of the same name. The former always returns a float
        (or raises an error if applied to a complex value) while the
        latter returns either a Number or a complex number:

        >>> isinstance(round(S(123), -2), Number)
        False
        >>> isinstance(S(123).round(-2), Number)
        True
        >>> isinstance((3*I).round(), Mul)
        True
        >>> isinstance((1 + 3*I).round(), Add)
        True

        """
        x = self
        if not x.is_number:
            raise TypeError('%s is not a number' % x)
        if not x.is_real:
            i, r = x.as_real_imag()
            return i.round(p) + S.ImaginaryUnit*r.round(p)
        if not x:
            return x
        p = int(p)

        precs = [f._prec for f in x.atoms(C.Float)]
        dps = prec_to_dps(max(precs)) if precs else None

        mag_first_dig = _mag(x)
        allow = digits_needed = mag_first_dig + p
        if dps is not None and allow > dps:
            allow = dps
        mag = Pow(10, p)  # magnitude needed to bring digit p to units place
        x += 1/(2*mag)  # add the half for rounding
        i10 = 10*mag*x.n((dps if dps is not None else digits_needed) + 1)
        rv = Integer(i10)//10
        q = 1
        if p > 0:
            q = mag
        elif p < 0:
            rv /= mag
        rv = Rational(rv, q)
        if rv.is_Integer:
            # use str or else it won't be a float
            return C.Float(str(rv), digits_needed)
        else:
            return C.Float(rv, allow)


class AtomicExpr(Atom, Expr):
    """
    A parent class for object which are both atoms and Exprs.

    For example: Symbol, Number, Rational, Integer, ...
    But not: Add, Mul, Pow, ...
    """

    is_Atom = True

    __slots__ = []

    def _eval_derivative(self, s):
        if self == s:
            return S.One
        return S.Zero

    def _eval_is_polynomial(self, syms):
        return True

    def _eval_is_rational_function(self, syms):
        return True

    def _eval_is_algebraic_expr(self, syms):
        return True

    def _eval_nseries(self, x, n, logx):
        return self


def _mag(x):
    """Return integer ``i`` such that .1 <= x/10**i < 1

    Examples
    ========
    >>> from sympy.core.expr import _mag
    >>> from sympy import Float
    >>> _mag(Float(.1))
    0
    >>> _mag(Float(.01))
    -1
    >>> _mag(Float(1234))
    4
    """
    from math import log10, ceil, log
    xpos = abs(x.n())
    if not xpos:
        return S.Zero
    try:
        mag_first_dig = int(ceil(log10(xpos)))
    except (ValueError, OverflowError):
        mag_first_dig = int(ceil(C.Float(mpf_log(xpos._mpf_, 53))/log(10)))
    # check that we aren't off by 1
    if (xpos/10**mag_first_dig) >= 1:
        assert 1 <= (xpos/10**mag_first_dig) < 10
        mag_first_dig += 1
    return mag_first_dig

from .mul import Mul
from .add import Add
from .power import Pow
from .function import Derivative, expand_mul
from .mod import Mod
from .exprtools import factor_terms
from .numbers import Integer, Rational<|MERGE_RESOLUTION|>--- conflicted
+++ resolved
@@ -2670,11 +2670,7 @@
             s = calculate_series(self, x, d).subs(d, C.log(x))
         else:
             s = calculate_series(self, x, logx)
-<<<<<<< HEAD
-
-=======
-        s = cancel(s)
->>>>>>> e96d4a8f
+
         return s.as_leading_term(x)
 
     @cacheit
