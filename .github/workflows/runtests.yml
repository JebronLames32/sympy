--- conflicted
+++ resolved
@@ -206,11 +206,7 @@
 
       # These are not available for pypy and cannot be installed in 3.11 (yet)
       - if: ${{ matrix.python-version != 'pypy-3.8' && ! contains(matrix.python-version, '3.11') }}
-<<<<<<< HEAD
-        run: pip install symengine llvmlite numba jax jaxlib
-=======
-        run: pip install symengine llvmlite numba pymc
->>>>>>> 2b784a9f
+        run: pip install symengine llvmlite numba pymc jax jaxlib
 
       # Test external imports
       - run: bin/test_external_imports.py
